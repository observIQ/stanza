--- conflicted
+++ resolved
@@ -11,13 +11,8 @@
 | `max_buffer_size` | `1024kib`        | Maximum size of buffer that may be allocated while reading TCP input              |
 | `listen_address`  | required         | A listen address of the form `<ip>:<port>`                                        |
 | `tls`             |                  | An optional `TLS` configuration (see the TLS configuration section)               |
-<<<<<<< HEAD
 | `write_to`        | $                | The body [field](/docs/types/field.md) written to when creating a new log entry |
-| `labels`          | {}               | A map of `key: value` labels to add to the entry's labels                         |
-=======
-| `write_to`        | $                | The record [field](/docs/types/field.md) written to when creating a new log entry |
-| `attributes`      | {}               | A map of `key: value` attributes to add to the entry's attributes                         |
->>>>>>> 0010ca6d
+| `labels`          | {}               | A map of `key: value` attributes to add to the entry's attributes                         |
 | `resource`        | {}               | A map of `key: value` labels to add to the entry's resource                       |
 | `add_attributes`      | false            | Adds `net.transport`, `net.peer.ip`, `net.peer.port`, `net.host.ip` and `net.host.port` attributes |
 
