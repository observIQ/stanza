## `remove` operator

The `remove` operator removes a field from a body.

### Configuration Fields

| Field      | Default          | Description                                                                                                                                                                                                                              |
| ---        | ---              | ---                                                                                                                                                                                                                                      |
| `id`       | `remove`    | A unique identifier for the operator                                                                                                                                                                                                     |
| `output`   | Next in pipeline | The connected operator(s) that will receive all outbound entries                                                                                                                                                                         |
| `field`      | required       | The [field](/docs/types/field.md) to remove.
| `on_error` | `send`           | The behavior of the operator if it encounters an error. See [on_error](/docs/types/on_error.md)                                                                                                                                          |
| `if`       |                  | An [expression](/docs/types/expression.md) that, when set, will be evaluated to determine whether this operator should be used for the given entry. This allows you to do easy conditional parsing without branching logic with routers. |

Example usage:

<hr>

Remove a value from the body
```yaml
- type: remove 
  field: key1
```

<table>
<tr><td> Input Entry </td> <td> Output Entry </td></tr>
<tr>
<td>

```json
{
  "resource": { },
<<<<<<< HEAD
  "labels": { },  
  "body": {
=======
  "attributes": { },  
  "record": {
>>>>>>> 0010ca6d
    "key1": "val1",
  }
}
```

</td>
<td>

```json
{
  "resource": { },
<<<<<<< HEAD
  "labels": { },  
  "body": { }
=======
  "attributes": { },  
  "record": { }
>>>>>>> 0010ca6d
}
```

</td>
</tr>
</table>

<hr>

Remove an object from the body
```yaml
- type: remove 
  field: object
```

<table>
<tr><td> Input Entry </td> <td> Output Entry </td></tr>
<tr>
<td>

```json
{
  "resource": { },
<<<<<<< HEAD
  "labels": { },  
  "body": {
=======
  "attributes": { },  
  "record": {
>>>>>>> 0010ca6d
    "object": {
      "nestedkey": "nestedval"
    },
    "key": "val"
  },
}
```

</td>
<td>

```json
{
  "resource": { },
<<<<<<< HEAD
  "labels": { },  
  "body": { 
=======
  "attributes": { },  
  "record": { 
>>>>>>> 0010ca6d
     "key": "val"
  }
}
```

</td>
</tr>
</table>

<hr>

Remove a value from attributes
```yaml
- type: remove 
  field: $attributes.otherkey
```

<table>
<tr><td> Input Entry </td> <td> Output Entry </td></tr>
<tr>
<td>

```json
{
  "resource": { },
  "attributes": { 
    "otherkey": "val"
  },  
  "body": {
    "key": "val"
  },
}
```

</td>
<td>

```json
{
  "resource": { },
<<<<<<< HEAD
  "labels": {  },  
  "body": { 
=======
  "attributes": {  },  
  "record": { 
>>>>>>> 0010ca6d
    "key": "val"
  }
}
```

</td>
</tr>
</table>

<hr>

Remove a value from resource

```yaml
- type: remove 
  field: $resource.otherkey
```

<table>
<tr><td> Input Entry </td> <td> Output Entry </td></tr>
<tr>
<td>

```json
{
  "resource": { 
    "otherkey": "val"
  },
<<<<<<< HEAD
  "labels": {  },  
  "body": {
=======
  "attributes": {  },  
  "record": {
>>>>>>> 0010ca6d
    "key": "val"
  },
}
```

</td>
<td>

```json
{
  "resource": { },
<<<<<<< HEAD
  "labels": { },  
  "body": { 
=======
  "attributes": { },  
  "record": { 
>>>>>>> 0010ca6d
    "key": "val"
  }
}
```

</td>
</tr>
</table><|MERGE_RESOLUTION|>--- conflicted
+++ resolved
@@ -30,13 +30,8 @@
 ```json
 {
   "resource": { },
-<<<<<<< HEAD
-  "labels": { },  
+  "attributes": { },  
   "body": {
-=======
-  "attributes": { },  
-  "record": {
->>>>>>> 0010ca6d
     "key1": "val1",
   }
 }
@@ -48,13 +43,8 @@
 ```json
 {
   "resource": { },
-<<<<<<< HEAD
-  "labels": { },  
+  "attributes": { },  
   "body": { }
-=======
-  "attributes": { },  
-  "record": { }
->>>>>>> 0010ca6d
 }
 ```
 
@@ -78,13 +68,8 @@
 ```json
 {
   "resource": { },
-<<<<<<< HEAD
-  "labels": { },  
+  "attributes": { },  
   "body": {
-=======
-  "attributes": { },  
-  "record": {
->>>>>>> 0010ca6d
     "object": {
       "nestedkey": "nestedval"
     },
@@ -99,13 +84,8 @@
 ```json
 {
   "resource": { },
-<<<<<<< HEAD
-  "labels": { },  
+  "attributes": { },  
   "body": { 
-=======
-  "attributes": { },  
-  "record": { 
->>>>>>> 0010ca6d
      "key": "val"
   }
 }
@@ -146,13 +126,8 @@
 ```json
 {
   "resource": { },
-<<<<<<< HEAD
-  "labels": {  },  
+  "attributes": {  },  
   "body": { 
-=======
-  "attributes": {  },  
-  "record": { 
->>>>>>> 0010ca6d
     "key": "val"
   }
 }
@@ -181,13 +156,8 @@
   "resource": { 
     "otherkey": "val"
   },
-<<<<<<< HEAD
-  "labels": {  },  
+  "attributes": {  },  
   "body": {
-=======
-  "attributes": {  },  
-  "record": {
->>>>>>> 0010ca6d
     "key": "val"
   },
 }
@@ -199,13 +169,8 @@
 ```json
 {
   "resource": { },
-<<<<<<< HEAD
-  "labels": { },  
+  "attributes": { },  
   "body": { 
-=======
-  "attributes": { },  
-  "record": { 
->>>>>>> 0010ca6d
     "key": "val"
   }
 }
