## `Retain` operator

The `retain` operator keeps the specified list of fields, and removes the rest.

### Configuration Fields

| Field      | Default          | Description                                                                                                                                                                                                                              |
| ---        | ---              | ---                                                                                                                                                                                                                                      |
| `id`       | `retain`    | A unique identifier for the operator                                                                                                                                                                                                     |
| `output`   | Next in pipeline | The connected operator(s) that will receive all outbound entries                                                                                                                                                                         |
| `fields`      | required         | A list of [fields](/docs/types/field.md)  to be kept.                                                                                                                                                     |
| `on_error` | `send`           | The behavior of the operator if it encounters an error. See [on_error](/docs/types/on_error.md)                                                                                                                                          |
| `if`       |                  | An [expression](/docs/types/expression.md) that, when set, will be evaluated to determine whether this operator should be used for the given entry. This allows you to do easy conditional parsing without branching logic with routers. |
<hr>
<<<<<<< HEAD
<b>NOTE:</b> If no fields in a group (labels, resource, or body) are specified, that entire group will be retained.
=======
<b>NOTE:</b> If no fields in a group (attributes, resource, or record) are specified, that entire group will be retained.
>>>>>>> 0010ca6d
<hr>
Example usage:
<hr>
Retain fields in the body

```yaml
- type: retain
  fields:
    - key1
    - key2
```

<table>
<tr><td> Input Entry </td> <td> Output Entry </td></tr>
<tr>
<td> 

```json
{
  "resource": { },
<<<<<<< HEAD
  "labels": { },  
  "body": {
=======
  "attributes": { },  
  "record": {
>>>>>>> 0010ca6d
    "key1": "val1",
    "key2": "val2",
    "key3": "val3",
    "key4": "val4"
  }
}
```

</td>
<td>

```json
{
  "resource": { },
<<<<<<< HEAD
  "labels": { },  
  "body": {
=======
  "attributes": { },  
  "record": {
>>>>>>> 0010ca6d
    "key1": "val1",
    "key2": "val2"
  }
}
```

</td>
</tr>
</table>

<hr>
Retain an object in the body

```yaml
- type: retain
  fields:
    - object
```

<table>
<tr><td> Input entry </td> <td> Output entry </td></tr>
<tr>
<td>

```json
{
  "resource": { },
<<<<<<< HEAD
  "labels": { },  
  "body": {
=======
  "attributes": { },  
  "record": {
>>>>>>> 0010ca6d
    "key1": "val1",
    "object": {
      "nestedkey": "val2",
    }
  }
}
```

</td>
<td>

```json
{
  "resource": { },
<<<<<<< HEAD
  "labels": { },  
  "body": {
=======
  "attributes": { },  
  "record": {
>>>>>>> 0010ca6d
    "object": {
      "nestedkey": "val2",
    }
  }
}
```

</td>
</tr>
</table>

<hr>
Retain fields from resource

```yaml
- type: retain
  fields:
    - $resource.key1
    - $resource.key2
```

<table>
<tr><td> Input entry </td> <td> Output entry </td></tr>
<tr>
<td>

```json
{
  "resource": { 
     "key1": "val1",
     "key2": "val2",
     "key3": "val3"
  },
<<<<<<< HEAD
  "labels": { },  
  "body": {
=======
  "attributes": { },  
  "record": {
>>>>>>> 0010ca6d
    "key1": "val1",
    }
  }
}
```

</td>
<td>

```json
{
  "resource": { 
     "key1": "val1",
     "key2": "val2",
  },
<<<<<<< HEAD
  "labels": { },  
  "body": { 
=======
  "attributes": { },  
  "record": { 
>>>>>>> 0010ca6d
    "key1": "val1",
  }
}
```

</td>
</tr>
</table>

<hr>
Retain fields from attributes

```yaml
- type: retain
  fields:
    - $attributes.key1
    - $attributes.key2
```

<table>
<tr><td> Input entry </td> <td> Output entry </td></tr>
<tr>
<td>

```json
{
  "resource": { },
  "attributes": { 
     "key1": "val1",
     "key2": "val2",
     "key3": "val3"
  },  
  "body": { 
    "key1": "val1",
  }
}
```

</td>
<td>

```json
{
  "resource": { },
  "attributes": { 
     "key1": "val1",
     "key2": "val2",
  },  
  "body": { 
    "key1": "val1",
  }
}
```

</td>
</tr>
</table>

<hr>
Retain fields from all sources

```yaml
- type: retain
  fields:
    - $resource.key1
    - $attributes.key3
    - key5
```

<table>
<tr><td> Input entry </td> <td> Output entry </td></tr>
<tr>
<td>

```json
{
  "resource": { 
     "key1": "val1",
     "key2": "val2"
  },
  "attributes": { 
     "key3": "val3",
     "key4": "val4"
  },  
  "body": { 
    "key5": "val5",
    "key6": "val6",
  }
}
```

</td>
<td>

```json
{
  "resource": { 
     "key1": "val1",
  },
  "attributes": { 
     "key3": "val3",
  },  
  "body": { 
    "key5": "val5",
  }
}
```

</td>
</tr>
</table><|MERGE_RESOLUTION|>--- conflicted
+++ resolved
@@ -12,11 +12,7 @@
 | `on_error` | `send`           | The behavior of the operator if it encounters an error. See [on_error](/docs/types/on_error.md)                                                                                                                                          |
 | `if`       |                  | An [expression](/docs/types/expression.md) that, when set, will be evaluated to determine whether this operator should be used for the given entry. This allows you to do easy conditional parsing without branching logic with routers. |
 <hr>
-<<<<<<< HEAD
-<b>NOTE:</b> If no fields in a group (labels, resource, or body) are specified, that entire group will be retained.
-=======
-<b>NOTE:</b> If no fields in a group (attributes, resource, or record) are specified, that entire group will be retained.
->>>>>>> 0010ca6d
+<b>NOTE:</b> If no fields in a group (attributes, resource, or body) are specified, that entire group will be retained.
 <hr>
 Example usage:
 <hr>
@@ -37,13 +33,8 @@
 ```json
 {
   "resource": { },
-<<<<<<< HEAD
-  "labels": { },  
-  "body": {
-=======
-  "attributes": { },  
-  "record": {
->>>>>>> 0010ca6d
+  "attributes": { },  
+  "body": {
     "key1": "val1",
     "key2": "val2",
     "key3": "val3",
@@ -58,13 +49,8 @@
 ```json
 {
   "resource": { },
-<<<<<<< HEAD
-  "labels": { },  
-  "body": {
-=======
-  "attributes": { },  
-  "record": {
->>>>>>> 0010ca6d
+  "attributes": { },  
+  "body": {
     "key1": "val1",
     "key2": "val2"
   }
@@ -92,13 +78,8 @@
 ```json
 {
   "resource": { },
-<<<<<<< HEAD
-  "labels": { },  
-  "body": {
-=======
-  "attributes": { },  
-  "record": {
->>>>>>> 0010ca6d
+  "attributes": { },  
+  "body": {
     "key1": "val1",
     "object": {
       "nestedkey": "val2",
@@ -113,13 +94,8 @@
 ```json
 {
   "resource": { },
-<<<<<<< HEAD
-  "labels": { },  
-  "body": {
-=======
-  "attributes": { },  
-  "record": {
->>>>>>> 0010ca6d
+  "attributes": { },  
+  "body": {
     "object": {
       "nestedkey": "val2",
     }
@@ -153,13 +129,8 @@
      "key2": "val2",
      "key3": "val3"
   },
-<<<<<<< HEAD
-  "labels": { },  
-  "body": {
-=======
-  "attributes": { },  
-  "record": {
->>>>>>> 0010ca6d
+  "attributes": { },  
+  "body": {
     "key1": "val1",
     }
   }
@@ -175,13 +146,8 @@
      "key1": "val1",
      "key2": "val2",
   },
-<<<<<<< HEAD
-  "labels": { },  
-  "body": { 
-=======
-  "attributes": { },  
-  "record": { 
->>>>>>> 0010ca6d
+  "attributes": { },  
+  "body": { 
     "key1": "val1",
   }
 }
