--- conflicted
+++ resolved
@@ -32,13 +32,8 @@
 ```json
 {
   "resource": { },
-<<<<<<< HEAD
-  "labels": { },  
+  "attributes": { },  
   "body": { 
-=======
-  "attributes": { },  
-  "record": { 
->>>>>>> 0010ca6d
     "key":"value"
   }
 }
@@ -52,13 +47,8 @@
   "resource": { 
        "newkey":"value"
   },
-<<<<<<< HEAD
-  "labels": { },  
+  "attributes": { },  
   "body": {
-=======
-  "attributes": { },  
-  "record": {
->>>>>>> 0010ca6d
     "key":"value"
   }
 }
@@ -70,11 +60,7 @@
 
 <hr>
 
-<<<<<<< HEAD
-Copy a value from the body to labels
-=======
-Copy a value from the record to attributes
->>>>>>> 0010ca6d
+Copy a value from the body to attributes
 ```yaml
 - type: copy
   from: key2
@@ -89,13 +75,8 @@
 ```json
 {
   "resource": { },
-<<<<<<< HEAD
-  "labels": { },  
+  "attributes": { },  
   "body": {
-=======
-  "attributes": { },  
-  "record": {
->>>>>>> 0010ca6d
     "key1": "val1",
     "key2": "val2"
   }
@@ -124,11 +105,7 @@
 
 <hr>
 
-<<<<<<< HEAD
-Copy a value from labels to the body
-=======
-Copy a value from attributes to the record
->>>>>>> 0010ca6d
+Copy a value from attributes to the body
 ```yaml
 - type: copy
   from: $attributes.key
@@ -191,13 +168,8 @@
 ```json
 {
   "resource": { },
-<<<<<<< HEAD
-  "labels": { },  
+  "attributes": { },  
   "body": {
-=======
-  "attributes": { },  
-  "record": {
->>>>>>> 0010ca6d
       "obj": {
         "nested":"nestedvalue"
     }
@@ -211,13 +183,8 @@
 ```json
 {
   "resource": { },
-<<<<<<< HEAD
-  "labels": { },  
+  "attributes": { },  
   "body": {
-=======
-  "attributes": { },  
-  "record": {
->>>>>>> 0010ca6d
     "obj": {
         "nested":"nestedvalue"
     },
