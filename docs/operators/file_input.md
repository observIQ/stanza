## `file_input` operator

The `file_input` operator reads logs from files. It will place the lines read into the `message` field of the new entry.

### Configuration Fields

| Field                  | Default          | Description                                                                                                        |
| ---                    | ---              | ---                                                                                                                |
| `id`                   | `file_input`     | A unique identifier for the operator                                                                               |
| `output`               | Next in pipeline | The connected operator(s) that will receive all outbound entries                                                   |
| `include`              | required         | A list of file glob patterns that match the file paths to be read                                                  |
| `exclude`              | []               | A list of file glob patterns to exclude from reading                                                               |
| `poll_interval`        | 200ms            | The duration between filesystem polls                                                                              |
| `multiline`            |                  | A `multiline` configuration block. See below for details                                                           |
| `write_to`             | $                | The record [field](/docs/types/field.md) written to when creating a new log entry                                  |
| `encoding`             | `nop`            | The encoding of the file being read. See the list of supported encodings below for available options               |
| `include_file_name`    | `true`           | Whether to add the file name as the label `file_name`                                                              |
| `include_file_path`    | `false`          | Whether to add the file path as the label `file_path`                                                              |
| `include_file_name_resolved`    | `false`          | Whether to add the file name after symlinks resolution as the label `file_name_resolved`                  |
| `include_file_path_resolved`    | `false`          | Whether to add the file path after symlinks resolution as the label `file_path_resolved`                  |
| `start_at`             | `end`            | At startup, where to start reading logs from the file. Options are `beginning` or `end`                            |
| `delete_after_read`    | `false`          | After reading a to the end of a file, delete it. Cannot be `true` when `start_at` is `end`.                        |
| `fingerprint_size`     | `1kb`            | The number of bytes with which to identify a file. The first bytes in the file are used as the fingerprint. Decreasing this value at any point will cause existing fingerprints to forgotten, meaning that all files will be read from the beginning (one time). |
| `max_log_size`         | `1MiB`           | The maximum size of a log entry to read before failing. Protects against reading large amounts of data into memory |
<<<<<<< HEAD
| `max_concurrent_files` | 1024             | The maximum number of log files from which logs will be read concurrently (minimum = 2). If the number of files matched in the `include` pattern exceeds half of this number, then files will be processed in batches. One batch will be processed per `poll_interval`. |
| `attributes`           | {}               | A map of `key: value` attributes to add to the entry's attributes                                                          |
=======
| `max_concurrent_files` | 512              | The maximum number of log files from which logs will be read concurrently (minimum = 2). If the number of files matched in the `include` pattern exceeds half of this number, then files will be processed in batches. One batch will be processed per `poll_interval`. |
| `labels`               | {}               | A map of `key: value` labels to add to the entry's labels                                                          |
>>>>>>> f07878d8
| `resource`             | {}               | A map of `key: value` labels to add to the entry's resource                                                        |

Note that by default, no logs will be read unless the monitored file is actively being written to because `start_at` defaults to `end`.

`include` and `exclude` fields use `github.com/bmatcuk/doublestar` for expression language.
For reference documentation see [here](https://github.com/bmatcuk/doublestar#patterns).

#### `multiline` configuration

If set, the `multiline` configuration block instructs the `file_input` operator to split log entries on a pattern other than newlines.

The `multiline` configuration block must contain exactly one of `line_start_pattern` or `line_end_pattern`. These are regex patterns that
match either the beginning of a new log entry, or the end of a log entry.

Also refer to [recombine](/docs/operators/recombine.md) operator for merging events with greater control. 

### File rotation

When files are rotated and its new names are no longer captured in `include` pattern (i.e. tailing symlink files), it could result in data loss.
To avoid the data loss, choose move/create rotation method and set `max_concurrent_files` higher than the twice of the number of files to tail. 

### Supported encodings

| Key        | Description
| ---        | ---                                                              |
| `nop`      | No encoding validation. Treats the file as a stream of raw bytes |
| `utf-8`    | UTF-8 encoding                                                   |
| `utf-16le` | UTF-16 encoding with little-endian byte order                    |
| `utf-16be` | UTF-16 encoding with little-endian byte order                    |
| `ascii`    | ASCII encoding                                                   |
| `big5`     | The Big5 Chinese character encoding                              |

Other less common encodings are supported on a best-effort basis. See [https://www.iana.org/assignments/character-sets/character-sets.xhtml](https://www.iana.org/assignments/character-sets/character-sets.xhtml) for other encodings available.


### Example Configurations

#### Simple file input

Configuration:
```yaml
- type: file_input
  include:
    - ./test.log
```

<table>
<tr><td> `./test.log` </td> <td> Output records </td></tr>
<tr>
<td>

```
log1
log2
log3
```

</td>
<td>

```json
{
  "message": "log1"
},
{
  "message": "log2"
},
{
  "message": "log3"
}
```

</td>
</tr>
</table>

#### Multiline file input

Configuration:
```yaml
- type: file_input
  include:
    - ./test.log
  multiline:
    line_start_pattern: 'START '
```

<table>
<tr><td> `./test.log` </td> <td> Output records </td></tr>
<tr>
<td>

```
START log1
log2
START log3
log4
```

</td>
<td>

```json
{
  "message": "START log1\nlog2\n"
},
{
  "message": "START log3\nlog4\n"
}
```

</td>
</tr>
</table><|MERGE_RESOLUTION|>--- conflicted
+++ resolved
@@ -22,13 +22,8 @@
 | `delete_after_read`    | `false`          | After reading a to the end of a file, delete it. Cannot be `true` when `start_at` is `end`.                        |
 | `fingerprint_size`     | `1kb`            | The number of bytes with which to identify a file. The first bytes in the file are used as the fingerprint. Decreasing this value at any point will cause existing fingerprints to forgotten, meaning that all files will be read from the beginning (one time). |
 | `max_log_size`         | `1MiB`           | The maximum size of a log entry to read before failing. Protects against reading large amounts of data into memory |
-<<<<<<< HEAD
-| `max_concurrent_files` | 1024             | The maximum number of log files from which logs will be read concurrently (minimum = 2). If the number of files matched in the `include` pattern exceeds half of this number, then files will be processed in batches. One batch will be processed per `poll_interval`. |
+| `max_concurrent_files` | 512             | The maximum number of log files from which logs will be read concurrently (minimum = 2). If the number of files matched in the `include` pattern exceeds half of this number, then files will be processed in batches. One batch will be processed per `poll_interval`. |
 | `attributes`           | {}               | A map of `key: value` attributes to add to the entry's attributes                                                          |
-=======
-| `max_concurrent_files` | 512              | The maximum number of log files from which logs will be read concurrently (minimum = 2). If the number of files matched in the `include` pattern exceeds half of this number, then files will be processed in batches. One batch will be processed per `poll_interval`. |
-| `labels`               | {}               | A map of `key: value` labels to add to the entry's labels                                                          |
->>>>>>> f07878d8
 | `resource`             | {}               | A map of `key: value` labels to add to the entry's resource                                                        |
 
 Note that by default, no logs will be read unless the monitored file is actively being written to because `start_at` defaults to `end`.
