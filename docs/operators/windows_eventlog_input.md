## `windows_eventlog_input` operator

The `windows_eventlog_input` operator reads logs from the windows event log API.

### Configuration Fields

| Field           | Default                  | Description                                                                                                                    |
| ---             | ---                      | ---                                                                                                                            |
| `id`            | `windows_eventlog_input` | A unique identifier for the operator                                                                                           |
| `output`        | Next in pipeline         | The connected operator(s) that will receive all outbound entries                                                               |
| `channel`       | required                 | The windows event log channel to monitor                                                                                       |
| `max_reads`     | 100                      | The maximum number of bodys read into memory, before beginning a new batch                                                   |
| `start_at`      | `end`                    | On first startup, where to start reading logs from the API. Options are `beginning` or `end`                                   |
<<<<<<< HEAD
| `poll_interval` | 1s                       | The interval at which the channel is checked for new log entries. This check begins again after all new bodys have been read |
| `write_to`      | $                        | The body [field](/docs/types/field.md) written to when creating a new log entry                                              |
| `labels`        | {}                       | A map of `key: value` labels to add to the entry's labels                                                                      |
=======
| `poll_interval` | 1s                       | The interval at which the channel is checked for new log entries. This check begins again after all new records have been read |
| `write_to`      | $                        | The record [field](/docs/types/field.md) written to when creating a new log entry                                              |
| `attributes`        | {}                       | A map of `key: value` attributes to add to the entry's attributes                                                                      |
>>>>>>> 0010ca6d
| `resource`      | {}                       | A map of `key: value` labels to add to the entry's resource                                                                    |

### Example Configurations

#### Simple

Configuration:
```yaml
- type: windows_eventlog_input
  channel: application
```

Output entry sample:
```json
{
  "timestamp": "2020-04-30T12:10:17.656726-04:00",
  "severity": 30,
  "body": {
		"event_id": {
			"qualifiers": 0,
			"id": 1000
		},
		"provider": {
			"name": "provider name",
			"guid": "provider guid",
			"event_source": "event source"
		},
		"system_time": "2020-04-30T12:10:17.656726789Z",
		"computer": "example computer",
		"channel": "application",
		"body_id": 1,
		"level": "Information",
		"message": "example message",
		"task": "example task",
		"opcode": "example opcode",
		"keywords": ["example keyword"]
	}
}
```<|MERGE_RESOLUTION|>--- conflicted
+++ resolved
@@ -11,15 +11,9 @@
 | `channel`       | required                 | The windows event log channel to monitor                                                                                       |
 | `max_reads`     | 100                      | The maximum number of bodys read into memory, before beginning a new batch                                                   |
 | `start_at`      | `end`                    | On first startup, where to start reading logs from the API. Options are `beginning` or `end`                                   |
-<<<<<<< HEAD
-| `poll_interval` | 1s                       | The interval at which the channel is checked for new log entries. This check begins again after all new bodys have been read |
-| `write_to`      | $                        | The body [field](/docs/types/field.md) written to when creating a new log entry                                              |
-| `labels`        | {}                       | A map of `key: value` labels to add to the entry's labels                                                                      |
-=======
 | `poll_interval` | 1s                       | The interval at which the channel is checked for new log entries. This check begins again after all new records have been read |
 | `write_to`      | $                        | The record [field](/docs/types/field.md) written to when creating a new log entry                                              |
 | `attributes`        | {}                       | A map of `key: value` attributes to add to the entry's attributes                                                                      |
->>>>>>> 0010ca6d
 | `resource`      | {}                       | A map of `key: value` labels to add to the entry's resource                                                                    |
 
 ### Example Configurations
