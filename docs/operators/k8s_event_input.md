--- conflicted
+++ resolved
@@ -12,15 +12,9 @@
 | `namespaces`          | All namespaces    | An array of namespaces to collect events from.                                                   |
 | `discover_namespaces` | `true`            | If true, the operator will regularly poll for new namespaces to include                          |
 | `discovery_interval ` | `1m`              | The interval at which the operator searches for new namespaces to follow                         |
-<<<<<<< HEAD
 | `write_to`            | $                 | The body [field](/docs/types/field.md) written to when creating a new log entry                |
-| `labels`              | {}                | A map of `key: value` labels to add to the entry's labels                                        |
+| `labels`              | {}                | A map of `key: value` attributes to add to the entry's attributes                                        |
 | `resource`            | {}                | A map of `key: value` labels to add to the entry's resource                                      |
-=======
-| `write_to`            | $                 | The record [field](/docs/types/field.md) written to when creating a new log entry                |
-| `attributes`          | {}                | A map of `key: value` attributes to add to the entry's attributes                                        |
-| `resource`            | {}                | A map of `key: value` attributes to add to the entry's resource                                      |
->>>>>>> 0010ca6d
  
 ### Example Configurations
 
