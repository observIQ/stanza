## `udp_input` operator

The `udp_input` operator listens for logs from UDP packets.

### Configuration Fields

| Field             | Default          | Description                                                                       |
| ---               | ---              | ---                                                                               |
| `id`              | `udp_input`      | A unique identifier for the operator                                              |
| `output`          | Next in pipeline | The connected operator(s) that will receive all outbound entries                  |
| `listen_address`  | required         | A listen address of the form `<ip>:<port>`                                        |
<<<<<<< HEAD
| `write_to`        | $                | The body [field](/docs/types/field.md) written to when creating a new log entry |
| `labels`          | {}               | A map of `key: value` labels to add to the entry's labels                         |
=======
| `write_to`        | $                | The record [field](/docs/types/field.md) written to when creating a new log entry |
| `attributes`      | {}               | A map of `key: value` attributes to add to the entry's attributes                         |
>>>>>>> 0010ca6d
| `resource`        | {}               | A map of `key: value` labels to add to the entry's resource                       |
| `add_attributes`  | false            | Adds `net.transport`, `net.peer.ip`, `net.peer.port`, `net.host.ip` and `net.host.port` attributes |

### Example Configurations

#### Simple

Configuration:
```yaml
- type: udp_input
  listen_adress: "0.0.0.0:54526"
```

Send a log:
```bash
$ nc -u localhost 54525 <<EOF
heredoc> message1
heredoc> message2
heredoc> EOF
```

Generated entries:
```json
{
  "timestamp": "2020-04-30T12:10:17.656726-04:00",
  "body": "message1\nmessage2\n"
}
```<|MERGE_RESOLUTION|>--- conflicted
+++ resolved
@@ -9,13 +9,8 @@
 | `id`              | `udp_input`      | A unique identifier for the operator                                              |
 | `output`          | Next in pipeline | The connected operator(s) that will receive all outbound entries                  |
 | `listen_address`  | required         | A listen address of the form `<ip>:<port>`                                        |
-<<<<<<< HEAD
-| `write_to`        | $                | The body [field](/docs/types/field.md) written to when creating a new log entry |
-| `labels`          | {}               | A map of `key: value` labels to add to the entry's labels                         |
-=======
 | `write_to`        | $                | The record [field](/docs/types/field.md) written to when creating a new log entry |
 | `attributes`      | {}               | A map of `key: value` attributes to add to the entry's attributes                         |
->>>>>>> 0010ca6d
 | `resource`        | {}               | A map of `key: value` labels to add to the entry's resource                       |
 | `add_attributes`  | false            | Adds `net.transport`, `net.peer.ip`, `net.peer.port`, `net.host.ip` and `net.host.port` attributes |
 
