--- conflicted
+++ resolved
@@ -1,10 +1,6 @@
 ## `add` operator
 
-<<<<<<< HEAD
-The `add` operator adds a value to an `entry`'s `body`, `labels`, or `resource`.
-=======
-The `add` operator adds a value to an `entry`'s `record`, `attributes`, or `resource`.
->>>>>>> 0010ca6d
+The `add` operator adds a value to an `entry`'s `body`, `attributes`, or `resource`.
 
 ### Configuration Fields
 
@@ -37,31 +33,21 @@
 ```json
 {
   "resource": { },
-<<<<<<< HEAD
-  "labels": { },  
-  "body": {
-=======
-  "attributes": { },  
-  "record": {
->>>>>>> 0010ca6d
-    "key1": "val1",
-  }
-}
-```
-
-</td>
-<td>
-
-```json
-{
-  "resource": { },
-<<<<<<< HEAD
-  "labels": { },  
-  "body": {
-=======
-  "attributes": { },  
-  "record": {
->>>>>>> 0010ca6d
+  "attributes": { },  
+  "body": {
+    "key1": "val1",
+  }
+}
+```
+
+</td>
+<td>
+
+```json
+{
+  "resource": { },
+  "attributes": { },  
+  "body": {
     "key1": "val1",
     "key2": "val2"
   }
@@ -89,31 +75,21 @@
 ```json
 {
   "resource": { },
-<<<<<<< HEAD
-  "labels": { },  
-  "body": {
-=======
-  "attributes": { },  
-  "record": {
->>>>>>> 0010ca6d
-    "key1": "val1",
-  }
-}
-```
-
-</td>
-<td>
-
-```json
-{
-  "resource": { },
-<<<<<<< HEAD
-  "labels": { },  
-  "body": {
-=======
-  "attributes": { },  
-  "record": {
->>>>>>> 0010ca6d
+  "attributes": { },  
+  "body": {
+    "key1": "val1",
+  }
+}
+```
+
+</td>
+<td>
+
+```json
+{
+  "resource": { },
+  "attributes": { },  
+  "body": {
     "key1": "val1",
     "key2": "val1_suffix"
   }
@@ -142,31 +118,21 @@
 ```json
 {
   "resource": { },
-<<<<<<< HEAD
-  "labels": { },  
-  "body": {
-=======
-  "attributes": { },  
-  "record": {
->>>>>>> 0010ca6d
-    "key1": "val1",
-  }
-}
-```
-
-</td>
-<td>
-
-```json
-{
-  "resource": { },
-<<<<<<< HEAD
-  "labels": { },  
-  "body": {
-=======
-  "attributes": { },  
-  "record": {
->>>>>>> 0010ca6d
+  "attributes": { },  
+  "body": {
+    "key1": "val1",
+  }
+}
+```
+
+</td>
+<td>
+
+```json
+{
+  "resource": { },
+  "attributes": { },  
+  "body": {
     "key1": "val1",
     "key2": {
       "nestedkey":"nested value"
@@ -196,13 +162,8 @@
 ```json
 {
   "resource": { },
-<<<<<<< HEAD
-  "labels": { },  
-  "body": {
-=======
-  "attributes": { },  
-  "record": {
->>>>>>> 0010ca6d
+  "attributes": { },  
+  "body": {
     "key1": "val1",
   }
 }
@@ -244,13 +205,8 @@
 ```json
 {
   "resource": { },
-<<<<<<< HEAD
-  "labels": { },  
-  "body": {
-=======
-  "attributes": { },  
-  "record": {
->>>>>>> 0010ca6d
+  "attributes": { },  
+  "body": {
     "key1": "val1",
   }
 }
@@ -264,13 +220,8 @@
   "resource": { 
     "key2": "val2"
   },
-<<<<<<< HEAD
-  "labels": { },  
-  "body": {
-=======
-  "attributes": { },  
-  "record": {
->>>>>>> 0010ca6d
+  "attributes": { },  
+  "body": {
     "key1": "val1"
   }
 }
@@ -296,13 +247,8 @@
 ```json
 {
   "resource": { },
-<<<<<<< HEAD
-  "labels": { },  
-  "body": {
-=======
-  "attributes": { },  
-  "record": {
->>>>>>> 0010ca6d
+  "attributes": { },  
+  "body": {
     "key1": "val1",
   }
 }
@@ -316,13 +262,8 @@
   "resource": { 
     "key2": "val_suffix"
   },
-<<<<<<< HEAD
-  "labels": { },  
-  "body": {
-=======
-  "attributes": { },  
-  "record": {
->>>>>>> 0010ca6d
+  "attributes": { },  
+  "body": {
     "key1": "val1",
   }
 }
