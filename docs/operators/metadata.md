## `metadata` operator

The `metadata` operator adds attributes to incoming entries.

### Configuration Fields

| Field      | Default          | Description                                                                                     |
| ---        | ---              | ---                                                                                             |
| `id`       | `metadata`       | A unique identifier for the operator                                                            |
| `output`   | Next in pipeline | The connected operator(s) that will receive all outbound entries                                |
| `attributes`   | {}               | A map of `key: value` attributes to add to the entry's attributes                                       |
| `resource` | {}               | A map of `key: value` attributes to add to the entry's resource                                     |
| `on_error` | `send`           | The behavior of the operator if it encounters an error. See [on_error](/docs/types/on_error.md) |

<<<<<<< HEAD
Inside the label values, an [expression](/docs/types/expression.md) surrounded by `EXPR()`
will be replaced with the evaluated form of the expression. The entry's body can be accessed
with the `$` variable in the expression so labels can be added dynamically from fields.
=======
Inside the attribute values, an [expression](/docs/types/expression.md) surrounded by `EXPR()`
will be replaced with the evaluated form of the expression. The entry's record can be accessed
with the `$` variable in the expression so attributes can be added dynamically from fields.
>>>>>>> 0010ca6d

### Example Configurations


#### Add static attributes and resource

Configuration:
```yaml
- type: metadata
  attributes:
    environment: "production"
  resource:
    cluster: "blue"
```

<table>
<tr><td> Input entry </td> <td> Output entry </td></tr>
<tr>
<td>

```json
{
  "timestamp": "2020-06-15T11:15:50.475364-04:00",
<<<<<<< HEAD
  "labels": {},
  "body": {
=======
  "attributes": {},
  "record": {
>>>>>>> 0010ca6d
    "message": "test"
  }
}
```

</td>
<td>

```json
{
  "timestamp": "2020-06-15T11:15:50.475364-04:00",
  "attributes": {
    "environment": "production"
  },
  "resource": {
    "cluster": "blue"
  },
  "body": {
    "message": "test"
  }
}
```

</td>
</tr>
</table>

#### Add dynamic attributes

Configuration:
```yaml
- type: metadata
  output: metadata_receiver
  attributes:
    environment: 'EXPR( $.environment == "production" ? "prod" : "dev" )'
```

<table>
<tr><td> Input entry </td> <td> Output entry </td></tr>
<tr>
<td>

```json
{
  "timestamp": "2020-06-15T11:15:50.475364-04:00",
<<<<<<< HEAD
  "labels": {},
  "body": {
=======
  "attributes": {},
  "record": {
>>>>>>> 0010ca6d
    "production_location": "us_east",
    "environment": "nonproduction"
  }
}
```

</td>
<td>

```json
{
  "timestamp": "2020-06-15T11:15:50.475364-04:00",
  "attributes": {
    "environment": "dev"
  },
  "body": {
    "production_location": "us_east",
    "environment": "nonproduction"
  }
}
```

</td>
</tr>
</table><|MERGE_RESOLUTION|>--- conflicted
+++ resolved
@@ -12,15 +12,9 @@
 | `resource` | {}               | A map of `key: value` attributes to add to the entry's resource                                     |
 | `on_error` | `send`           | The behavior of the operator if it encounters an error. See [on_error](/docs/types/on_error.md) |
 
-<<<<<<< HEAD
-Inside the label values, an [expression](/docs/types/expression.md) surrounded by `EXPR()`
+Inside the attribute values, an [expression](/docs/types/expression.md) surrounded by `EXPR()`
 will be replaced with the evaluated form of the expression. The entry's body can be accessed
-with the `$` variable in the expression so labels can be added dynamically from fields.
-=======
-Inside the attribute values, an [expression](/docs/types/expression.md) surrounded by `EXPR()`
-will be replaced with the evaluated form of the expression. The entry's record can be accessed
 with the `$` variable in the expression so attributes can be added dynamically from fields.
->>>>>>> 0010ca6d
 
 ### Example Configurations
 
@@ -44,13 +38,8 @@
 ```json
 {
   "timestamp": "2020-06-15T11:15:50.475364-04:00",
-<<<<<<< HEAD
-  "labels": {},
+  "attributes": {},
   "body": {
-=======
-  "attributes": {},
-  "record": {
->>>>>>> 0010ca6d
     "message": "test"
   }
 }
@@ -96,13 +85,8 @@
 ```json
 {
   "timestamp": "2020-06-15T11:15:50.475364-04:00",
-<<<<<<< HEAD
-  "labels": {},
+  "attributes": {},
   "body": {
-=======
-  "attributes": {},
-  "record": {
->>>>>>> 0010ca6d
     "production_location": "us_east",
     "environment": "nonproduction"
   }
