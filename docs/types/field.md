--- conflicted
+++ resolved
@@ -3,21 +3,13 @@
 _Fields_ are the primary way to tell stanza which values of an entry to use in its operators.
 Most often, these will be things like fields to parse for a parser operator, or the field to write a new value to.
 
-<<<<<<< HEAD
-Fields are `.`-delimited strings which allow you to select labels or bodys on the entry. Fields can currently be used to select labels, values on a body, or resource values. To select a label, prefix your field with `$label` such as with `$label.my_label`. For values on the body, use the prefix `$body` such as `$body.my_value`. For resource values, use the prefix `$resource`.
-=======
 Fields are `.`-delimited strings which allow you to select attributes or records on the entry. Fields can currently be used to select attributes, values on a record, or resource values. To select a attribute, prefix your field with `$attribute` such as with `$attribute.my_attribute`. For values on the record, use the prefix `$record` such as `$record.my_value`. For resource values, use the prefix `$resource`.
->>>>>>> 0010ca6d
 
 If a key contains a dot in it, a field can alternatively use bracket syntax for traversing through a map. For example, to select the key `k8s.cluster.name` on the entry's body, you can use the field `$body["k8s.cluster.name"]`.
 
 body fields can be nested arbitrarily deeply, such as `$body.my_value.my_nested_value`.
 
-<<<<<<< HEAD
-If a field does not start with either `$label` or `$body`, `$body` is assumed. For example, `my_value` is equivalent to `$body.my_value`.
-=======
-If a field does not start with either `$attribute` or `$record`, `$record` is assumed. For example, `my_value` is equivalent to `$record.my_value`.
->>>>>>> 0010ca6d
+If a field does not start with either `$attribute` or `$body`, `$body` is assumed. For example, `my_value` is equivalent to `$body.my_value`.
 
 ## Examples
 
@@ -44,13 +36,8 @@
 ```json
 {
   "timestamp": "",
-<<<<<<< HEAD
-  "labels": {},
+  "attributes": {},
   "body": {
-=======
-  "attributes": {},
-  "record": {
->>>>>>> 0010ca6d
     "key1": "value1",
     "key2": {
       "nested_key1": "nested_value1",
