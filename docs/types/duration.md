# Durations

Durations are lengths of time that are specified as part of a pluign configuration using a number or string.

If a number is specified, it will be interpreted as a number of seconds.

If a string is specified, it will be interpreted according to Golang's [`time.ParseDuration`](https://golang.org/src/time/format.go?s=40541:40587#L1369) documentation.

## Examples

### Various ways to specify a duration of 1 minute

```yaml
<<<<<<< HEAD
- id: my_operator
  type: some_operator
=======
- type: some_plugin
>>>>>>> 218aef52
  duration: 1m
```

```yaml
<<<<<<< HEAD
- id: my_operator
  type: some_operator
=======
- type: some_plugin
>>>>>>> 218aef52
  duration: 60s
```

```yaml
<<<<<<< HEAD
- id: my_operator
  type: some_operator
=======
- type: some_plugin
>>>>>>> 218aef52
  duration: 60
```

```yaml
<<<<<<< HEAD
- id: my_operator
  type: some_operator
=======
- type: some_plugin
>>>>>>> 218aef52
  duration: 60.0
```<|MERGE_RESOLUTION|>--- conflicted
+++ resolved
@@ -11,41 +11,21 @@
 ### Various ways to specify a duration of 1 minute
 
 ```yaml
-<<<<<<< HEAD
-- id: my_operator
-  type: some_operator
-=======
-- type: some_plugin
->>>>>>> 218aef52
+- type: some_operator
   duration: 1m
 ```
 
 ```yaml
-<<<<<<< HEAD
-- id: my_operator
-  type: some_operator
-=======
-- type: some_plugin
->>>>>>> 218aef52
+- type: some_operator
   duration: 60s
 ```
 
 ```yaml
-<<<<<<< HEAD
-- id: my_operator
-  type: some_operator
-=======
-- type: some_plugin
->>>>>>> 218aef52
+- type: some_operator
   duration: 60
 ```
 
 ```yaml
-<<<<<<< HEAD
-- id: my_operator
-  type: some_operator
-=======
-- type: some_plugin
->>>>>>> 218aef52
+- type: some_operator
   duration: 60.0
 ```