--- conflicted
+++ resolved
@@ -139,10 +139,6 @@
       error: 4xx
       info: 3xx
       debug: 2xx
-<<<<<<< HEAD
-  output: my_next_operator
-=======
->>>>>>> 218aef52
 ```
 
 ---
@@ -156,10 +152,6 @@
     error: 4xx
     info: 3xx
     debug: 2xx
-<<<<<<< HEAD
-  output: my_next_operator
-=======
->>>>>>> 218aef52
 ```
 
 ### Example Configurations
@@ -170,10 +162,6 @@
 ```yaml
 - type: severity_parser
   parse_from: severity_field
-<<<<<<< HEAD
-  output: my_next_operator
-=======
->>>>>>> 218aef52
 ```
 
 Note that the default `preset` is in place, and no additional values have been specified.
@@ -214,10 +202,6 @@
   parse_from: severity_field
   mapping:
     error: nooo!
-<<<<<<< HEAD
-  output: my_next_operator
-=======
->>>>>>> 218aef52
 ```
 
 Note that the default `preset` is in place, and one additional values has been specified.
@@ -286,10 +270,6 @@
       - nooooooo
     info: HEY
     debug: 1234
-<<<<<<< HEAD
-  output: my_next_operator
-=======
->>>>>>> 218aef52
 ```
 
 <table>
@@ -429,10 +409,6 @@
     alert:
       - min: 6
         max: 10
-<<<<<<< HEAD
-  output: my_next_operator
-=======
->>>>>>> 218aef52
 ```
 
 <table>
@@ -531,10 +507,6 @@
     error: 4xx
     info: 3xx
     debug: 2xx
-<<<<<<< HEAD
-  output: my_next_operator
-=======
->>>>>>> 218aef52
 ```
 
 Equivalent Configuration:
@@ -643,10 +615,6 @@
   preset: none
   mapping:
     error: nooo!
-<<<<<<< HEAD
-  output: my_next_operator
-=======
->>>>>>> 218aef52
 ```
 
 <table>
