## `timestamp` parsing parameters

Parser operators can parse a timestamp and attach the resulting time value to a log entry.

| Field         | Default    | Description                                                                   |
| ---           | ---        | ---                                                                           |
| `parse_from`  | required   | A [field](/docs/types/field.md) that indicates the field to be parsed as JSON |
| `layout_type` | `strptime` | The type of timestamp. Valid values are `strptime`, `gotime`, and `epoch`     |
| `layout`      | required   | The exact layout of the timestamp to be parsed                                |
| `preserve`    | false      | Preserve the unparsed value on the record                                     |


### How to specify timestamp parsing parameters

Most parser operators, such as [`regex_parser`](/docs/operators/regex_parser.md) support these fields inside of a `timestamp` block.

If a timestamp block is specified, the parser operator will perform the timestamp parsing _after_ performing its other parsing actions, but _before_ passing the entry to the specified output operator.

```yaml
- type: regex_parser
  regexp: '^Time=(?P<timestamp_field>\d{4}-\d{2}-\d{2}), Host=(?P<host>[^,]+)'
  timestamp:
    parse_from: timestamp_field
    layout_type: strptime
    layout: '%Y-%m-%d'
<<<<<<< HEAD
  output: my_next_operator
=======
>>>>>>> 218aef52
```

---

As a special case, the [`time_parser`](/docs/operators/time_parser.md) operator supports these fields inline. This is because time parsing is the primary purpose of the operator.
```yaml
- type: time_parser
  parse_from: timestamp_field
  layout_type: strptime
  layout: '%Y-%m-%d'
<<<<<<< HEAD
  output: my_next_operator
=======
>>>>>>> 218aef52
```

### Example Configurations

#### Parse a timestamp using a `strptime` layout

The default `layout_type` is `strptime`, which uses "directives" such as `%Y` (4-digit year) and `%H` (2-digit hour). A full list of supported directives is found [here](https://github.com/observiq/ctimefmt/blob/3e07deba22cf7a753f197ef33892023052f26614/ctimefmt.go#L63).

Configuration:
```yaml
- type: time_parser
  parse_from: timestamp_field
  layout_type: strptime
  layout: '%a %b %e %H:%M:%S %Z %Y'
<<<<<<< HEAD
  output: my_next_operator
=======
>>>>>>> 218aef52
```

<table>
<tr><td> Input entry </td> <td> Output entry </td></tr>
<tr>
<td>

```json
{
  "timestamp": "",
  "record": {
    "timestamp_field": "Jun 5 13:50:27 EST 2020"
  }
}
```

</td>
<td>

```json
{
  "timestamp": "2020-06-05T13:50:27-05:00",
  "record": {}
}
```

</td>
</tr>
</table>

#### Parse a timestamp using a `gotime` layout

The `gotime` layout type uses Golang's native time parsing capabilities. Golang takes an [unconventional approach](https://www.pauladamsmith.com/blog/2011/05/go_time.html) to time parsing. Finer details are well-documented [here](https://golang.org/src/time/format.go?s=25102:25148#L9).

Configuration:
```yaml
- type: time_parser
  parse_from: timestamp_field
  layout_type: gotime
  layout: Jan 2 15:04:05 MST 2006
<<<<<<< HEAD
  output: my_next_operator
=======
>>>>>>> 218aef52
```

<table>
<tr><td> Input entry </td> <td> Output entry </td></tr>
<tr>
<td>

```json
{
  "timestamp": "",
  "record": {
    "timestamp_field": "Jun 5 13:50:27 EST 2020"
  }
}
```

</td>
<td>

```json
{
  "timestamp": "2020-06-05T13:50:27-05:00",
  "record": {}
}
```

</td>
</tr>
</table>

#### Parse a timestamp using an `epoch` layout (and preserve the original value)

The `epoch` layout type uses can consume epoch-based timestamps. The following layouts are supported:

| Layout | Meaning                                   | Example              | `parse_from` data type support                           |
| ---    | ---                                       | ---                  | ---                                                      |
| `s`    | Seconds since the epoch                   | 1136214245           | `string`, `int64`, `float64`                             |
| `ms`   | Milliseconds since the epoch              | 1136214245123        | `string`, `int64`, `float64`                             |
| `us`   | Microseconds since the epoch              | 1136214245123456     | `string`, `int64`, `float64`                             |
| `ns`   | Nanoseconds since the epoch               | 1136214245123456789  | `string`, `int64`, `float64`<sup>[2]</sup>               |
| `s.ms` | Seconds plus milliseconds since the epoch | 1136214245.123       | `string`, `int64`<sup>[1]</sup>, `float64`               |
| `s.us` | Seconds plus microseconds since the epoch | 1136214245.123456    | `string`, `int64`<sup>[1]</sup>, `float64`               |
| `s.ns` | Seconds plus nanoseconds since the epoch  | 1136214245.123456789 | `string`, `int64`<sup>[1]</sup>, `float64`<sup>[2]</sup> |

<sub>[1] Interpretted as seconds. Equivalent to using `s` layout.</sub><br/>
<sub>[2] Due to floating point precision limitations, loss of up to 100ns may be expected.</sub>



Configuration:
```yaml
- type: time_parser
  parse_from: timestamp_field
  layout_type: epoch
  layout: s
  preserve: true
<<<<<<< HEAD
  output: my_next_operator
=======
>>>>>>> 218aef52
```

<table>
<tr><td> Input entry </td> <td> Output entry </td></tr>
<tr>
<td>

```json
{
  "timestamp": "",
  "record": {
    "timestamp_field": 1136214245
  }
}
```

</td>
<td>

```json
{
  "timestamp": "2006-01-02T15:04:05-07:00",
  "record": {
    "timestamp_field": 1136214245
  }
}
```

</td>
</tr>
</table><|MERGE_RESOLUTION|>--- conflicted
+++ resolved
@@ -23,10 +23,6 @@
     parse_from: timestamp_field
     layout_type: strptime
     layout: '%Y-%m-%d'
-<<<<<<< HEAD
-  output: my_next_operator
-=======
->>>>>>> 218aef52
 ```
 
 ---
@@ -37,10 +33,6 @@
   parse_from: timestamp_field
   layout_type: strptime
   layout: '%Y-%m-%d'
-<<<<<<< HEAD
-  output: my_next_operator
-=======
->>>>>>> 218aef52
 ```
 
 ### Example Configurations
@@ -55,10 +47,6 @@
   parse_from: timestamp_field
   layout_type: strptime
   layout: '%a %b %e %H:%M:%S %Z %Y'
-<<<<<<< HEAD
-  output: my_next_operator
-=======
->>>>>>> 218aef52
 ```
 
 <table>
@@ -99,10 +87,6 @@
   parse_from: timestamp_field
   layout_type: gotime
   layout: Jan 2 15:04:05 MST 2006
-<<<<<<< HEAD
-  output: my_next_operator
-=======
->>>>>>> 218aef52
 ```
 
 <table>
@@ -159,10 +143,6 @@
   layout_type: epoch
   layout: s
   preserve: true
-<<<<<<< HEAD
-  output: my_next_operator
-=======
->>>>>>> 218aef52
 ```
 
 <table>
