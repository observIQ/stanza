package config

import (
	"github.com/bluemedora/bplogagent/plugin"
)

type Config struct {
	Plugins      []plugin.Config
	BundlePath   string `mapstructure:"bundle_path" yaml:"bundle_path,omitempty"`
	DatabaseFile string `mapstructure:"database_file" yaml:"database_file,omitempty"`
}

func (c Config) IsZero() bool {
	return len(c.Plugins) == 0 && c.BundlePath == ""
}

<<<<<<< HEAD
func UnmarshalHook(c *mapstructure.DecoderConfig) {
	c.DecodeHook = plugin.ConfigDecoder
}
=======
var DecodeHookFunc = plugin.PluginConfigDecoder
>>>>>>> d43a0fe1
<|MERGE_RESOLUTION|>--- conflicted
+++ resolved
@@ -14,10 +14,4 @@
 	return len(c.Plugins) == 0 && c.BundlePath == ""
 }
 
-<<<<<<< HEAD
-func UnmarshalHook(c *mapstructure.DecoderConfig) {
-	c.DecodeHook = plugin.ConfigDecoder
-}
-=======
-var DecodeHookFunc = plugin.PluginConfigDecoder
->>>>>>> d43a0fe1
+var DecodeHookFunc = plugin.ConfigDecoder