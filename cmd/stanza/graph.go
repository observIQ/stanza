package main

import (
	"os"

	"github.com/observiq/stanza/agent"
	"github.com/observiq/stanza/database"
	pg "github.com/observiq/stanza/operator"
	"github.com/observiq/stanza/plugin"
	"github.com/spf13/cobra"
	"go.uber.org/zap"
	"go.uber.org/zap/zapcore"
)

// GraphFlags are the flags that can be supplied when running the graph command
type GraphFlags struct {
	*RootFlags
}

// NewGraphCommand creates a command for printing the pipeline as a graph
func NewGraphCommand(rootFlags *RootFlags) *cobra.Command {
	return &cobra.Command{
		Use:   "graph",
		Args:  cobra.NoArgs,
		Short: "Export a dot-formatted representation of the operator graph",
		Run:   func(command *cobra.Command, args []string) { runGraph(command, args, rootFlags) },
	}
}

func runGraph(_ *cobra.Command, _ []string, flags *RootFlags) {
	var logger *zap.SugaredLogger
	if flags.Debug {
		logger = newDefaultLoggerAt(zapcore.DebugLevel, "")
	} else {
		logger = newDefaultLoggerAt(zapcore.InfoLevel, "")
	}
	defer func() {
		_ = logger.Sync()
	}()

	cfg, err := agent.NewConfigFromGlobs(flags.ConfigFiles)
	if err != nil {
		logger.Errorw("Failed to read configs from glob", zap.Any("error", err))
		os.Exit(1)
	}

	pluginRegistry, err := plugin.NewPluginRegistry(flags.PluginDir)
	if err != nil {
		logger.Errorw("Failed to load plugin registry", zap.Any("error", err))
	}

	buildContext := pg.BuildContext{
<<<<<<< HEAD
		Database:       operator.NewStubDatabase(),
		PluginRegistry: pluginRegistry,
		Logger:         logger,
=======
		Database: database.NewStubDatabase(),
		Logger:   logger,
>>>>>>> 60b8b032
	}

	pipeline, err := cfg.Pipeline.BuildPipeline(buildContext, pluginRegistry, nil)
	if err != nil {
		logger.Errorw("Failed to build operator pipeline", zap.Any("error", err))
		os.Exit(1)
	}

	dotGraph, err := pipeline.Render()
	if err != nil {
		logger.Errorw("Failed to marshal dot graph", zap.Any("error", err))
		os.Exit(1)
	}

	dotGraph = append(dotGraph, '\n')
	_, err = stdout.Write(dotGraph)
	if err != nil {
		logger.Errorw("Failed to write dot graph to stdout", zap.Any("error", err))
		os.Exit(1)
	}
}<|MERGE_RESOLUTION|>--- conflicted
+++ resolved
@@ -50,14 +50,8 @@
 	}
 
 	buildContext := pg.BuildContext{
-<<<<<<< HEAD
-		Database:       operator.NewStubDatabase(),
-		PluginRegistry: pluginRegistry,
-		Logger:         logger,
-=======
 		Database: database.NewStubDatabase(),
 		Logger:   logger,
->>>>>>> 60b8b032
 	}
 
 	pipeline, err := cfg.Pipeline.BuildPipeline(buildContext, pluginRegistry, nil)
