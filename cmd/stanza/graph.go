--- conflicted
+++ resolved
@@ -4,6 +4,7 @@
 	"os"
 
 	"github.com/observiq/stanza/agent"
+	"github.com/observiq/stanza/database"
 	pg "github.com/observiq/stanza/operator"
 	"github.com/observiq/stanza/plugin"
 	"github.com/spf13/cobra"
@@ -49,13 +50,8 @@
 	}
 
 	buildContext := pg.BuildContext{
-<<<<<<< HEAD
-		Logger: logger,
-=======
-		Database:       operator.NewStubDatabase(),
-		PluginRegistry: pluginRegistry,
-		Logger:         logger,
->>>>>>> f8965c2b
+		Database: database.NewStubDatabase(),
+		Logger:   logger,
 	}
 
 	pipeline, err := cfg.Pipeline.BuildPipeline(buildContext, pluginRegistry, nil)
