--- conflicted
+++ resolved
@@ -476,11 +476,7 @@
   fi 
 
   info "Downloading binary..."
-<<<<<<< HEAD
-  curl -L "$proxy_args" "$agent_download_url" -o "$agent_binary" --progress-bar --fail || error_exit "$LINENO" "Failed to download package"
-=======
-  eval curl -L "${proxy_args}" "$agent_download_url" -o "$agent_binary" --progress-bar --fail || error_exit "$LINENO" "Failed to download package"
->>>>>>> 08f032f5
+  eval curl -L "$proxy_args" "$agent_download_url" -o "$agent_binary" --progress-bar --fail || error_exit "$LINENO" "Failed to download package"
   succeeded
 
   info "Setting permissions..."
