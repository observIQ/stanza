--- conflicted
+++ resolved
@@ -6,15 +6,9 @@
 )
 
 const (
-<<<<<<< HEAD
-	labelsPrefix   = "$labels"
-	resourcePrefix = "$resource"
-	bodyPrefix     = "$body"
-=======
-	attributesPrefix = "$attributes"
+	attributesPrefix = "$attribute"
 	resourcePrefix   = "$resource"
-	recordPrefix     = "$record"
->>>>>>> 0010ca6d
+	bodyPrefix       = "$body"
 )
 
 // Field represents a potential field on an entry.
