# Changelog
All notable changes to this project will be documented in this file.

The format is based on [Keep a Changelog](https://keepachangelog.com/en/1.0.0/),
and this project adheres to [Semantic Versioning](https://semver.org/spec/v2.0.0.html).
## [0.13.22] - Unrealeased

### Added
- Added doublestar support  

## [0.13.22] - Unreleased
<<<<<<< HEAD

### Added
- Added 'add' operator
=======
### Added
- Added retain operator

## [0.13.22] - 2021-05-07

### Added
- Added remove operator
>>>>>>> dbd2f096

## [0.13.21] - 2021-05-07

### Changed
- Renamed Azure Event Hub event_data field to message [PR297](https://github.com/observIQ/stanza/pull/297)

### Fixed
- Fixed TCP Input Operator panic [PR296](https://github.com/observIQ/stanza/pull/296)

## [0.13.20] - 2021-05-06 

### Added
- Added flatten Operator [PR 286](https://github.com/observIQ/stanza/pull/286)
- Added Azure Event Hub Operator [PR 287](https://github.com/observIQ/stanza/pull/287)
- Added Azure Log Analytics Operator [PR 287](https://github.com/observIQ/stanza/pull/287)

## [0.13.19] - 2021-04-15
 
### Added
- Added float64 to Severity parser's supported types [PR 267](https://github.com/observIQ/stanza/issues/267)

### Changed
- Switched to Go 1.16, from Go 1.14
- Updated syslog operator to v0.1.5

## [0.13.18] - 2021-04-02

### Changed
- Google Output will split batched entries if the batch is too large [PR 263](https://github.com/observIQ/stanza/pull/263)

### Fixed
- Issue where Google Output does not drop entries that are too big [issue 257](https://github.com/observIQ/stanza/issues/257)
- Issue where partially successful flushes were treated as fully successful, [operator/buffer/memory.go](https://github.com/observIQ/stanza/pull/263/commits/6419445588062bcf8bae84aa05fa2f1b28dbdd44)

## [0.13.17] - 2021-03-17

### Added
- Added new operator `csv_parser`

## [0.13.16] - 2021-01-01
- Added optional `max_buffer_size` parameter to tcp input operator

## [0.13.15] - 2021-02-26
- Same as 0.13.14, but released with [plugins v0.0.48](https://github.com/observIQ/stanza-plugins/releases/tag/v0.0.48)
  - Adds TLS support to `vmware_vcenter` and `vmware_esxi`

## [0.13.14] - 2021-02-25

### Changed
- Added TLS support to tcp input operator [pr253](https://github.com/observIQ/stanza/pull/253)

## [0.13.13] - 2021-02-18

### Added
- uri_parser operator for parsing [absolute uri, relative uri, and uri query strings](https://tools.ietf.org/html/rfc3986)
- container image: added package [tzdata](https://github.com/observIQ/stanza/pull/245)

### Changed
- Added optional `location` parameter to Syslog operator [pr247](https://github.com/observIQ/stanza/pull/247)
- Updated Google Cloud output version to v0.1.2 [pr250](https://github.com/observIQ/stanza/pull/250)

## [0.13.12] - 2020-01-26

### Changed
- Allow plugin parameters to have a default value even if they are required

## [0.13.11] - 2020-01-15

### Changed
- Updated version of stanza used in several isolated modules

## [0.13.10] - 2020-01-15

### Added
- `timestamp` parser now supports a `location` parameter

## [0.13.9] - 2020-01-04

### Fixed
- `k8s_metadata_decorator` using a proxy causes internal API timeout

## [0.13.8] - 2020-12-30
### Fixed
- `file_input` exclude processing could result in extra exclusions

## [0.13.7] - 2020-12-23
### Added
- Ability to customize `file_input`'s `fingerprint_size`
## [0.13.6] - 2020-12-18
### Fixed
- Issue where timestamps ending 'Z' were not treated as UTC
- Issue where recognized timezones may not properly calculate offsets
- Issue where `file_output` would escape html special characters

## [0.13.5] - 2020-12-09
### Fixed
- Issue where flushers would retry indefinitely
- Issue where flushers would improperly reuse the same http request multiple times

## [0.13.4] - 2020-12-07
### Added
- Recombine operator to combine multiline logs after ingestion and parsing

### Fixed
- Issue where entries skipped by `if` would be output twice

## [0.13.3] - 2020-12-01
### Added
- New operators `forward_output` and `forward_input` to easily send log entries between stanza instances.
- Override default timestamp with `STANZA_DEFAULT_TIMESTAMP` for integration testing
- Add new `bytesize` type for easier configuration of byte sizes
- Automatic severity promotion in the syslog parser
### Fixed
- Open files in chunks so that we don't hit open file limit and cause performance issues

## [0.13.2] - 2020-11-17
### Added
- New parameter `if` to parser plugins to allow for easy conditional parsing without routers
- New `default` parameter to the router to explicitly send unmatched entries to a specific operator(s)

## [0.13.1] - 2020-11-11
### Fixed
- Missing default configuration of `elastic_output` flusher
### Changed
- A plugin that fails to parse will now log an error, but will not cause stanza to fail to start
### Added
- New `stdin` operator

## [0.13.0] - 2020-11-09
### Added
- OTLP severity level recognition
- Severity Text field on Entry
### Changed
- Removed `preserve` in favor of `preserve_to` to make it more clear that it may overwrite parsed fields
- Updated our internal log sampling numbers to more aggressively sample repeated logs
### Added
- Log message whenever a new file is detected

## [0.12.5] - 2020-10-07
### Added
- `windows_eventlog_input` can now parse messages from the Security channel.

## [0.12.4] - 2020-10-07
### Fixed
- Router outputs were not namespaced correctly

## [0.12.3] - 2020-10-07
### Fixed
- (De)serialization of JSON for plugin config structs

## [0.12.2] - 2020-10-06
### Added
- New Relic Logs output operator
- Additional resource values with parent object names (service name, replica set name, etc.) in the k8s metadata operator
- Publicly available `version.GetVersion()` for consumers of the `stanza` module

## [0.12.0] - 2020-09-21
### Changed
- Most operators are no longer part of dedicated modules

## [0.11.0] - 2020-09-15
### Changed
- File input improvements and rotation tests

## [0.10.0] - 2020-09-11
### Added
- Disk buffer for output operators ([PR109](https://github.com/observIQ/stanza/pull/109))
### Changed
- Split buffers into buffers and flushers for better modularity ([PR109](https://github.com/observIQ/stanza/pull/109))
- New memory buffer design for a uniform interface between disk and memory buffers ([PR109](https://github.com/observIQ/stanza/pull/109))
- Most operators are now dedicated modules, so that they may be imported individually ([PR108](https://github.com/observIQ/stanza/pull/108))

## [0.9.14] - 2020-08-31
### Fixed
- Rendering issue with the `kubernetes_events` plugin

## [0.9.13] - 2020-08-31
### Added
- Support for accessing the resource with fields ([PR105](https://github.com/observIQ/stanza/pull/105))
- Support for using fields to select keys that contain dots like `$record['field.with.dots']` ([PR105](https://github.com/observIQ/stanza/pull/105))
- `google_cloud_output` will use resource create a monitored resource for supported resource types (currently only k8s resources) ([PR105](https://github.com/observIQ/stanza/pull/105))
### Changed
- The operators `host_metadata`, `k8s_event_input`, and `k8s_metadata_decorator` will now use the top-level resource field ([PR105](https://github.com/observIQ/stanza/pull/105))
- `k8s_metadata_decorator` now generates pod labels that match those generated by GKE ([PR105](https://github.com/observIQ/stanza/pull/105))
### Fixed
- Issue with `k8s_event_input` generating entries with zero-valued time ([PR105](https://github.com/observIQ/stanza/pull/105))
- Plugin ID in templates will now correctly default to the plugin type if unset ([PR105](https://github.com/observIQ/stanza/pull/105))


## [0.9.12] - 2020-08-25
### Changed
- Agent is now embeddable with a default output

## [0.9.11] - 2020-08-24
### Added
- The 'filter' operator

### Changed
- Renamed project to `stanza`
- Move `testutil` package out of `internal`

## [0.9.10] - 2020-08-20
### Added
- The `Resource` field was added to Entry ([PR95](https://github.com/observIQ/stanza/pull/95))
- The `Identifier` helper was created to assist with writing to `Resource` ([PR95](https://github.com/observIQ/stanza/pull/95))

### Removed
- The `Tags` field was removed from Entry ([PR95](https://github.com/observIQ/stanza/pull/95))

### Changed
- The `host_metadata` operator now writes to an entry's `Resource` field, instead of Labels
- The `host_labeler` helper has been renamed `host_identifier`
- The `metadata` operator embeds the `Identifier` helper and supports writing to `Resource`
- Input operators embed the `Identifier` helper and support writing to `Resource`
- The `k8s_event` operator now supports the `write_to`, `labels`, and `resource` configuration options
- Multiline for `file_input` now supports matching on new lines characters ([PR96](https://github.com/observIQ/stanza/pull/96))

## [0.9.9] - 2020-08-14
### Added
- Kubernetes events input operator ([PR88](https://github.com/observIQ/stanza/pull/88))
### Fixed
- Small improvements to test stability
- Fallback to reflection to convert entries to Google Cloud log entries ([PR93](https://github.com/observIQ/stanza/pull/93))

## [0.9.8] - 2020-08-12
### Fixed
- Google Cloud Output failure when sent a field of type uint16 ([PR82](https://github.com/observIQ/stanza/pull/82))
### Added
- Added a default function to plugin templates ([PR84](https://github.com/observIQ/stanza/pull/84))
- Add a host metadata operator that adds hostname and IP to entries ([PR85](https://github.com/observIQ/stanza/pull/85))
- Google Cloud Output option to enable gzip compression ([PR86](https://github.com/observIQ/stanza/pull/86))

## [0.9.7] - 2020-08-05
### Changed
- In the file input operator, file name and path fields are now added with `include_file_name` (default `true`) and `include_file_path` (default `false`)
- Input and router operators can define labels on entries using the `labels` field
- Add Event ID to windows event log entries
- Use the `go-syslog` fork directly rather than relying on a `replace` directive so that the agent can be used as a library successfully

## [0.9.6] - 2020-08-04
### Changed
- Fork go-syslog to support long sdnames that are not rfc5424-compliant
- Reduce noise in debug messages for TCP and UDP inputs
### Added
- `log_type` label added by default to input operators
### Fixed
- Trim carriage returns from TCP input

## [0.9.5] - 2020-07-28
### Added
- Configurable `timeout` parameter for the `k8s_metadata_decorator` ([PR54](https://github.com/observIQ/stanza/pull/54))
- Journald operator now supports `start_at` parameter ([PR55](https://github.com/observIQ/stanza/pull/55))

### Changed
- Enhanced plugin parameter metadata structure, to support required/optional and default values ([PR59](https://github.com/observIQ/stanza/pull/59))

### Fixed
- Issue where multiple instances of `syslog_parser` would cause parsing errors ([PR61](https://github.com/observIQ/stanza/pull/61))
- `short destination buffer` error now is handled by increasing encoding buffer size ([PR58](https://github.com/observIQ/stanza/pull/58))
- Issue where omitting the output field in a plugin could result in errors ([PR56](https://github.com/observIQ/stanza/pull/56))

## [0.9.4] - 2020-07-21
- Allow omitting `id`, defaulting to plugin type if unique within namespace
- Allow omitting `output`, defaulting to the next operator in the pipeline if valid

## [0.9.3] - 2020-07-20
### Added
- Support for multiple encodings in the file input plugin ([PR39](https://github.com/observIQ/stanza/pull/39))
- Install scripts and docker image now include plugins from `stanza-plugins` repository ([PR45](https://github.com/observIQ/stanza/pull/45))
- Publish image to dockerhub ([PR42](https://github.com/observIQ/stanza/pull/42))
- Improved default configuration ([PR41](https://github.com/observIQ/stanza/pull/41))
- Basic developer documentation ([PR43](https://github.com/observIQ/stanza/pull/43))
### Fixed
- JournalD emits `map[string]interface{}` ([PR38](https://github.com/observIQ/stanza/pull/38))

## [0.9.2] - 2020-07-13
### Added
- Link `stanza` into `/usr/local/bin` so it's available on most users' `PATH` ([PR28](https://github.com/observIQ/stanza/pull/28))
- New parameter `file_name_path` to the file input plugin for cases when just the file name is needed
### Changed
- Renamed `path_field` to `file_path_field` in the file input plugin
### Fixed
- Failure in Google Cloud Output to convert some data types to protocol buffers

## [0.9.1] - 2020-07-13
### Added
- More specific warning and error messages for common configuration issues ([PR12](https://github.com/observIQ/stanza/pull/12),[PR13](https://github.com/observIQ/stanza/pull/13),[PR14](https://github.com/observIQ/stanza/pull/14))
### Fixed
- Writing from files being actively written to will sometimes read partial entries ([PR21](https://github.com/observIQ/stanza/pull/21))
- Minor documentation omissions

## [0.9.0] - 2020-07-07
### Added
- Initial open source release. See documentation for full list of supported features in this version.<|MERGE_RESOLUTION|>--- conflicted
+++ resolved
@@ -9,19 +9,6 @@
 - Added doublestar support  
 
 ## [0.13.22] - Unreleased
-<<<<<<< HEAD
-
-### Added
-- Added 'add' operator
-=======
-### Added
-- Added retain operator
-
-## [0.13.22] - 2021-05-07
-
-### Added
-- Added remove operator
->>>>>>> dbd2f096
 
 ## [0.13.21] - 2021-05-07
 
