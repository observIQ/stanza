# Changelog
All notable changes to this project will be documented in this file.

The format is based on [Keep a Changelog](https://keepachangelog.com/en/1.0.0/),
and this project adheres to [Semantic Versioning](https://semver.org/spec/v2.0.0.html).

## Unreleased

### Added

### Changed
## 1.6.0

### Added 

<<<<<<< HEAD
- Deprecated the `--debug` flag in favor of the `--log_level` flag [PR488](https://github.com/observIQ/stanza/pull/488)
- Renamed record to body on a log entry [PR471](https://github.com/observIQ/stanza/pull/471)
- Renamed labels to attributes on a log entry [PR471](https://github.com/observIQ/stanza/pull/471)
=======
- Adds `count_output` operator [PR570](https://github.com/observIQ/stanza/pull/570)
- Add ShiftJIS to supported encodings [PR546](https://github.com/observIQ/stanza/pull/546)
>>>>>>> c1005566

## 1.3.0

### Added

- Added the `xml_parser` operator [PR482](https://github.com/observIQ/stanza/pull/482)

## 1.2.13 - 2021-10-29

### Added

- Added the `lazy_quotes` parameter to the csv parser [PR472](https://github.com/observIQ/stanza/pull/472)

### Removed

- Removed OTLP output operator [PR470](https://github.com/observIQ/stanza/pull/470)

## 1.2.10 - 2021-10-04

### Fixed

- Fixed an issue where TLS configuration fails to enable TLS: [PR466](https://github.com/observIQ/stanza/pull/466)
- Fixed an incorrect sync call when saving offsets: [PR465](https://github.com/observIQ/stanza/pull/465)
- Windows Event Log operator fix for Windows Server 2022: [PR456](https://github.com/observIQ/stanza/pull/456)

## 1.2.9 - 2021-09-29

### Fixed

Fixed a bug when flushing a range from the memory buffer: [PR455](https://github.com/observIQ/stanza/pull/455)

## 1.2.8 - 2021-09-28

This release includes [Stanza Plugins v0.0.82](https://github.com/observIQ/stanza-plugins/releases/tag/v0.0.82)

## 1.2.7 - 2021-09-22

### Added

- Key Value Parser: [PR426](https://github.com/observIQ/stanza/pull/426)
  - Parse `key=value` pairs

### Changed

- Google Output: entry.Resources are now mapped as labels, because Google Cloud Logging does not support custom resources [PR425](https://github.com/observIQ/stanza/pull/425)
- File Input: Optimize excluded file detection [PR444](https://github.com/observIQ/stanza/pull/444)
  - Significant startup time reduction when reading from a directory with 50,000+ files
- File Input: Optimize `delete_after_read`
  - Do not store deleted files in database: https://github.com/observIQ/stanza/pull/442
  - Added filename_recall_period parameter: https://github.com/observIQ/stanza/pull/440

### Fixed

- TCP / UDP Input: Resolve panic when closing nil connection: [PR437](https://github.com/observIQ/stanza/pull/437)
- Cloudwatch Input: Do not store pointers on the entry [PR445](https://github.com/observIQ/stanza/pull/445)
  - Resolves an issue where an expression cannot be used against an entry from Cloudwatch input
- File Input: Resolve issue where doublestar does not correctly detect files [PR433](https://github.com/observIQ/stanza/pull/433)
  - Ported from otel: https://github.com/open-telemetry/opentelemetry-log-collection/pull/268

## 1.2.6 - 2021-09-14

### Changed

- Upgrade from Go 1.16 to 1.17
- AWS Cloudwatch Input: Added abilty to monitor more than one log group [PR 420](https://github.com/observIQ/stanza/pull/420)
- File Input: Changed default max files from 1024 to 512 [PR 423](https://github.com/observIQ/stanza/pull/423)

## 1.2.5 - 2021-09-13

Use plugins version 0.0.76

## 1.2.4 - 2021-09-10

### Added

- File Input: Added optional delete_after_read parameter [PR 417](https://github.com/observIQ/stanza/pull/417)
  - Useful for cleaning up files after they are read. Important when reading from a directory that is constantly adding new files and never modifying old files.
  - Can only be used with `start_at: beginning`

### Changed

- Plugins Version [0.0.75](https://github.com/observIQ/stanza-plugins/releases/tag/v0.0.75)

## 1.2.3 - 2021-09-08

### Fixed

Resolved an issue where journald will omit logs above 4096 bytes [PR 414](https://github.com/observIQ/stanza/pull/414)

## 1.2.2 - 2021-09-02

### Changed

Added debug logging to journald_input and google_cloud_output operators [PR 413](https://github.com/observIQ/stanza/pull/413)

## 1.2.1 - 2021-08-25

### Changed

This release includes Stanza Plugins 0.0.72, which includes the new [W3C plugin](https://github.com/observIQ/stanza-plugins/pull/307)

### Fixed

- ARM64 container image release process [PR 407](https://github.com/observIQ/stanza/pull/407)
- CI benchmark failures [PR 408](https://github.com/observIQ/stanza/pull/408)

## 1.2.0 - 2021-08-24

### Changed

- File Input: Added optional LabelRegex parameter, for parsing log file headers as labels [PR 376](https://github.com/observIQ/stanza/pull/376)
- CSV Parser: Dynamic field names [PR 404](https://github.com/observIQ/stanza/pull/404)
- ARM64 Container Image: [PR 381](https://github.com/observIQ/stanza/pull/381)
- TCP Input: Minimum TLS version is now configurable: [PR 400](https://github.com/observIQ/stanza/pull/400)
- Systemd service: Set `TimeoutSec` [PR 402](https://github.com/observIQ/stanza/pull/402)
- Updated dependencies:
  - go.uber.org/multierr [PR 387](https://github.com/observIQ/stanza/pull/387)
  - go.etcd.io/bbolt [PR 385](https://github.com/observIQ/stanza/pull/385)
  - k8s client [PR 377](https://github.com/observIQ/stanza/pull/377)
    - k8s.io/api
    - k8s.io/apimachinery
    - k8s.io/client-go
  - github.com/golangci/golangci-lint [PR 382](https://github.com/observIQ/stanza/pull/382)
  - cloud.google.com/go/logging [PR 394](https://github.com/observIQ/stanza/pull/394)
  - google.golang.org/grpc [PR 383](https://github.com/observIQ/stanza/pull/383)
  - github.com/aws/aws-sdk-go [PR 395](https://github.com/observIQ/stanza/pull/395)
  - golang.org/x/text  [PR 386](https://github.com/observIQ/stanza/pull/386)
  - github.com/antonmedv/expr [PR 396](https://github.com/observIQ/stanza/pull/396)


## 1.1.8 - 2021-08-19

### Changed

- Docker base image switch to [stanza base image](https://github.com/observIQ/stanza-base-image) [PR 393](https://github.com/observIQ/stanza/pull/393)
  - 100MB image size reduction
  - Pinned package versions

### Fixed

- Resolved an issue where log type is not set correctly when using kubernetes_container plugin and Google output [PR 392](https://github.com/observIQ/stanza/pull/392)

## 1.1.7 - 2021-08-19

### Added
- Enabled [flatten operator](https://github.com/observIQ/stanza/blob/master/docs/operators/flatten.md) [PR 390](https://github.com/observIQ/stanza/pull/390)

### Fixed
- Resolved journald bug introduced in previous patch release (1.1.6) [PR 389](https://github.com/observIQ/stanza/pull/389)

## 1.1.6 - 2021-08-17

### Added
- File input: Added optional labels for resolved symlink file name and path [PR 364](https://github.com/observIQ/stanza/pull/364)
- CSV Parser: Added optional configuration field `header_delimiter` [PR 370](https://github.com/observIQ/stanza/pull/370)

### Changed
- Journald input: Switched from long running process to polling strategy [PR380](https://github.com/observIQ/stanza/pull/380)

## 1.1.5 - 2021-07-15

### Changed
- Goflow now includes a string representation of the `proto` field as `proto_name` [PR 359](https://github.com/observIQ/stanza/pull/359)
- Goflow parse function refactored for significant performance increase [PR 361](https://github.com/observIQ/stanza/pull/361)

### Fixed
- Goflow zero values (such as `proto`) are no longer ommited as they are valid values [PR 361](https://github.com/observIQ/stanza/pull/361)
  - `proto`: 0 represents `proto_name`: HOPOPT

## 1.1.4 - 2021-07-08

### Added
- Added [license scanner](https://github.com/uw-labs/lichen) to CI [PR 347](https://github.com/observIQ/stanza/pull/347)
- Added [Gosec](https://github.com/securego/gosec) to CI [PR 358](https://github.com/observIQ/stanza/pull/358)

### Fixed
- Fixed file input issue that resulted in minor dataloss when log files are rotating symlinks 
  - Based on Open Telemetry implementation
    - [Origonal Issue](https://github.com/open-telemetry/opentelemetry-log-collection/issues/85)
    - [Open Telemetry Log Collection PR 182](https://github.com/open-telemetry/opentelemetry-log-collection/pull/182)
  - https://github.com/observIQ/stanza/pull/346
  - https://github.com/observIQ/stanza/pull/345
  - https://github.com/observIQ/stanza/pull/344
  - https://github.com/observIQ/stanza/pull/343
- Resolved [Gosec](https://github.com/securego/gosec) suggestions
  - https://github.com/observIQ/stanza/pull/338
  - https://github.com/observIQ/stanza/pull/357

### Changed
- K8s daemonset example refreshed [PR 348](https://github.com/observIQ/stanza/pull/348)

## 1.1.3 - 2021-06-30

No changes, releasing for [Stanza Plugins v0.0.66](https://github.com/observIQ/stanza-plugins/releases/tag/v0.0.66)

## 1.1.2 - 2021-06-24

### Fixed
- Resolved an issue where empty ip address fields result in failed parsing [PR 336](https://github.com/observIQ/stanza/pull/336)

## 1.1.1 - 2021-06-21

### Fixed
- Log error returned by publisher.Open in `operator/builtin/input/windows/operator.go` [PR 334](https://github.com/observIQ/stanza/pull/334)

## 1.1.0 - 2021-06-18

### Added
- Added Goflow operator for receiving Netflow (v5, v9, ipfix) and Sflow [PR 332](https://github.com/observIQ/stanza/pull/332)

## 1.0.1 - 2021-06-16

### Fixed
- Fixed panic during shutdown when Google Cloud Output credential file not found [Issue 264](https://github.com/observIQ/stanza/issues/264)
- Fixed bug where logs can be duplicated when a parser has on_error=send [PR 330](https://github.com/observIQ/stanza/pull/330)

## [1.0.0] - 2021-05-27

### Changed
- Stanza is now a single module [PR304](https://github.com/observIQ/stanza/pull/304)

## [0.14.2] - 2021-05-24

### Changed
- Make buffer max chunk delay reconfigurable on the fly [PR313](https://github.com/observIQ/stanza/pull/313)

## [0.14.1] - 2021-05-20

### Added
- Added optional network metadata labels to tcp / udp operators [PR302](https://github.com/observIQ/stanza/pull/302)
- Added AWS Cloudwatch Logs input operator [PR289](https://github.com/observIQ/stanza/pull/289)

## [0.14.0] - 2021-05-07

### Added
- Added Move operator [PR271](https://github.com/observIQ/stanza/pull/271)
- Added Add operator [PR272](https://github.com/observIQ/stanza/pull/272)
- Added Remove operator [PR273](https://github.com/observIQ/stanza/pull/273)
- Added Copy operator [PR278](https://github.com/observIQ/stanza/pull/278)
- Added Retain operator [PR279](https://github.com/observIQ/stanza/pull/279)
- Added Flatten operator [PR286](https://github.com/observIQ/stanza/pull/286)

### Changed
- Renamed Azure Event Hub event_data field to message [PR297](https://github.com/observIQ/stanza/pull/297)
- Added doublestar support to File Input [PR283](https://github.com/observIQ/stanza/pull/283)

### Fixed
- Fixed TCP Input Operator panic [PR296](https://github.com/observIQ/stanza/pull/296)
- Fixed Syslog parser race condition [PR284](https://github.com/observIQ/stanza/pull/284)

## [0.13.20] - 2021-05-06 

### Added
- Added flatten Operator [PR 286](https://github.com/observIQ/stanza/pull/286)
- Added Azure Event Hub Operator [PR 287](https://github.com/observIQ/stanza/pull/287)
- Added Azure Log Analytics Operator [PR 287](https://github.com/observIQ/stanza/pull/287)

## [0.13.19] - 2021-04-15
 
### Added
- Added float64 to Severity parser's supported types [PR 267](https://github.com/observIQ/stanza/issues/267)

### Changed
- Switched to Go 1.16, from Go 1.14
- Updated syslog operator to v0.1.5

## [0.13.18] - 2021-04-02

### Changed
- Google Output will split batched entries if the batch is too large [PR 263](https://github.com/observIQ/stanza/pull/263)

### Fixed
- Issue where Google Output does not drop entries that are too big [issue 257](https://github.com/observIQ/stanza/issues/257)
- Issue where partially successful flushes were treated as fully successful, [operator/buffer/memory.go](https://github.com/observIQ/stanza/pull/263/commits/6419445588062bcf8bae84aa05fa2f1b28dbdd44)

## [0.13.17] - 2021-03-17

### Added
- Added new operator `csv_parser`

## [0.13.16] - 2021-01-01
- Added optional `max_buffer_size` parameter to tcp input operator

## [0.13.15] - 2021-02-26
- Same as 0.13.14, but released with [plugins v0.0.48](https://github.com/observIQ/stanza-plugins/releases/tag/v0.0.48)
  - Adds TLS support to `vmware_vcenter` and `vmware_esxi`

## [0.13.14] - 2021-02-25

### Changed
- Added TLS support to tcp input operator [pr253](https://github.com/observIQ/stanza/pull/253)

## [0.13.13] - 2021-02-18

### Added
- uri_parser operator for parsing [absolute uri, relative uri, and uri query strings](https://tools.ietf.org/html/rfc3986)
- container image: added package [tzdata](https://github.com/observIQ/stanza/pull/245)

### Changed
- Added optional `location` parameter to Syslog operator [pr247](https://github.com/observIQ/stanza/pull/247)
- Updated Google Cloud output version to v0.1.2 [pr250](https://github.com/observIQ/stanza/pull/250)

## [0.13.12] - 2020-01-26

### Changed
- Allow plugin parameters to have a default value even if they are required

## [0.13.11] - 2020-01-15

### Changed
- Updated version of stanza used in several isolated modules

## [0.13.10] - 2020-01-15

### Added
- `timestamp` parser now supports a `location` parameter

## [0.13.9] - 2020-01-04

### Fixed
- `k8s_metadata_decorator` using a proxy causes internal API timeout

## [0.13.8] - 2020-12-30
### Fixed
- `file_input` exclude processing could result in extra exclusions

## [0.13.7] - 2020-12-23
### Added
- Ability to customize `file_input`'s `fingerprint_size`
## [0.13.6] - 2020-12-18
### Fixed
- Issue where timestamps ending 'Z' were not treated as UTC
- Issue where recognized timezones may not properly calculate offsets
- Issue where `file_output` would escape html special characters

## [0.13.5] - 2020-12-09
### Fixed
- Issue where flushers would retry indefinitely
- Issue where flushers would improperly reuse the same http request multiple times

## [0.13.4] - 2020-12-07
### Added
- Recombine operator to combine multiline logs after ingestion and parsing

### Fixed
- Issue where entries skipped by `if` would be output twice

## [0.13.3] - 2020-12-01
### Added
- New operators `forward_output` and `forward_input` to easily send log entries between stanza instances.
- Override default timestamp with `STANZA_DEFAULT_TIMESTAMP` for integration testing
- Add new `bytesize` type for easier configuration of byte sizes
- Automatic severity promotion in the syslog parser
### Fixed
- Open files in chunks so that we don't hit open file limit and cause performance issues

## [0.13.2] - 2020-11-17
### Added
- New parameter `if` to parser plugins to allow for easy conditional parsing without routers
- New `default` parameter to the router to explicitly send unmatched entries to a specific operator(s)

## [0.13.1] - 2020-11-11
### Fixed
- Missing default configuration of `elastic_output` flusher
### Changed
- A plugin that fails to parse will now log an error, but will not cause stanza to fail to start
### Added
- New `stdin` operator

## [0.13.0] - 2020-11-09
### Added
- OTLP severity level recognition
- Severity Text field on Entry
### Changed
- Removed `preserve` in favor of `preserve_to` to make it more clear that it may overwrite parsed fields
- Updated our internal log sampling numbers to more aggressively sample repeated logs
### Added
- Log message whenever a new file is detected

## [0.12.5] - 2020-10-07
### Added
- `windows_eventlog_input` can now parse messages from the Security channel.

## [0.12.4] - 2020-10-07
### Fixed
- Router outputs were not namespaced correctly

## [0.12.3] - 2020-10-07
### Fixed
- (De)serialization of JSON for plugin config structs

## [0.12.2] - 2020-10-06
### Added
- New Relic Logs output operator
- Additional resource values with parent object names (service name, replica set name, etc.) in the k8s metadata operator
- Publicly available `version.GetVersion()` for consumers of the `stanza` module

## [0.12.0] - 2020-09-21
### Changed
- Most operators are no longer part of dedicated modules

## [0.11.0] - 2020-09-15
### Changed
- File input improvements and rotation tests

## [0.10.0] - 2020-09-11
### Added
- Disk buffer for output operators ([PR109](https://github.com/observIQ/stanza/pull/109))
### Changed
- Split buffers into buffers and flushers for better modularity ([PR109](https://github.com/observIQ/stanza/pull/109))
- New memory buffer design for a uniform interface between disk and memory buffers ([PR109](https://github.com/observIQ/stanza/pull/109))
- Most operators are now dedicated modules, so that they may be imported individually ([PR108](https://github.com/observIQ/stanza/pull/108))

## [0.9.14] - 2020-08-31
### Fixed
- Rendering issue with the `kubernetes_events` plugin

## [0.9.13] - 2020-08-31
### Added
- Support for accessing the resource with fields ([PR105](https://github.com/observIQ/stanza/pull/105))
- Support for using fields to select keys that contain dots like `$record['field.with.dots']` ([PR105](https://github.com/observIQ/stanza/pull/105))
- `google_cloud_output` will use resource create a monitored resource for supported resource types (currently only k8s resources) ([PR105](https://github.com/observIQ/stanza/pull/105))
### Changed
- The operators `host_metadata`, `k8s_event_input`, and `k8s_metadata_decorator` will now use the top-level resource field ([PR105](https://github.com/observIQ/stanza/pull/105))
- `k8s_metadata_decorator` now generates pod labels that match those generated by GKE ([PR105](https://github.com/observIQ/stanza/pull/105))
### Fixed
- Issue with `k8s_event_input` generating entries with zero-valued time ([PR105](https://github.com/observIQ/stanza/pull/105))
- Plugin ID in templates will now correctly default to the plugin type if unset ([PR105](https://github.com/observIQ/stanza/pull/105))


## [0.9.12] - 2020-08-25
### Changed
- Agent is now embeddable with a default output

## [0.9.11] - 2020-08-24
### Added
- The 'filter' operator

### Changed
- Renamed project to `stanza`
- Move `testutil` package out of `internal`

## [0.9.10] - 2020-08-20
### Added
- The `Resource` field was added to Entry ([PR95](https://github.com/observIQ/stanza/pull/95))
- The `Identifier` helper was created to assist with writing to `Resource` ([PR95](https://github.com/observIQ/stanza/pull/95))

### Removed
- The `Tags` field was removed from Entry ([PR95](https://github.com/observIQ/stanza/pull/95))

### Changed
- The `host_metadata` operator now writes to an entry's `Resource` field, instead of Labels
- The `host_labeler` helper has been renamed `host_identifier`
- The `metadata` operator embeds the `Identifier` helper and supports writing to `Resource`
- Input operators embed the `Identifier` helper and support writing to `Resource`
- The `k8s_event` operator now supports the `write_to`, `labels`, and `resource` configuration options
- Multiline for `file_input` now supports matching on new lines characters ([PR96](https://github.com/observIQ/stanza/pull/96))

## [0.9.9] - 2020-08-14
### Added
- Kubernetes events input operator ([PR88](https://github.com/observIQ/stanza/pull/88))
### Fixed
- Small improvements to test stability
- Fallback to reflection to convert entries to Google Cloud log entries ([PR93](https://github.com/observIQ/stanza/pull/93))

## [0.9.8] - 2020-08-12
### Fixed
- Google Cloud Output failure when sent a field of type uint16 ([PR82](https://github.com/observIQ/stanza/pull/82))
### Added
- Added a default function to plugin templates ([PR84](https://github.com/observIQ/stanza/pull/84))
- Add a host metadata operator that adds hostname and IP to entries ([PR85](https://github.com/observIQ/stanza/pull/85))
- Google Cloud Output option to enable gzip compression ([PR86](https://github.com/observIQ/stanza/pull/86))

## [0.9.7] - 2020-08-05
### Changed
- In the file input operator, file name and path fields are now added with `include_file_name` (default `true`) and `include_file_path` (default `false`)
- Input and router operators can define labels on entries using the `labels` field
- Add Event ID to windows event log entries
- Use the `go-syslog` fork directly rather than relying on a `replace` directive so that the agent can be used as a library successfully

## [0.9.6] - 2020-08-04
### Changed
- Fork go-syslog to support long sdnames that are not rfc5424-compliant
- Reduce noise in debug messages for TCP and UDP inputs
### Added
- `log_type` label added by default to input operators
### Fixed
- Trim carriage returns from TCP input

## [0.9.5] - 2020-07-28
### Added
- Configurable `timeout` parameter for the `k8s_metadata_decorator` ([PR54](https://github.com/observIQ/stanza/pull/54))
- Journald operator now supports `start_at` parameter ([PR55](https://github.com/observIQ/stanza/pull/55))

### Changed
- Enhanced plugin parameter metadata structure, to support required/optional and default values ([PR59](https://github.com/observIQ/stanza/pull/59))

### Fixed
- Issue where multiple instances of `syslog_parser` would cause parsing errors ([PR61](https://github.com/observIQ/stanza/pull/61))
- `short destination buffer` error now is handled by increasing encoding buffer size ([PR58](https://github.com/observIQ/stanza/pull/58))
- Issue where omitting the output field in a plugin could result in errors ([PR56](https://github.com/observIQ/stanza/pull/56))

## [0.9.4] - 2020-07-21
- Allow omitting `id`, defaulting to plugin type if unique within namespace
- Allow omitting `output`, defaulting to the next operator in the pipeline if valid

## [0.9.3] - 2020-07-20
### Added
- Support for multiple encodings in the file input plugin ([PR39](https://github.com/observIQ/stanza/pull/39))
- Install scripts and docker image now include plugins from `stanza-plugins` repository ([PR45](https://github.com/observIQ/stanza/pull/45))
- Publish image to dockerhub ([PR42](https://github.com/observIQ/stanza/pull/42))
- Improved default configuration ([PR41](https://github.com/observIQ/stanza/pull/41))
- Basic developer documentation ([PR43](https://github.com/observIQ/stanza/pull/43))
### Fixed
- JournalD emits `map[string]interface{}` ([PR38](https://github.com/observIQ/stanza/pull/38))

## [0.9.2] - 2020-07-13
### Added
- Link `stanza` into `/usr/local/bin` so it's available on most users' `PATH` ([PR28](https://github.com/observIQ/stanza/pull/28))
- New parameter `file_name_path` to the file input plugin for cases when just the file name is needed
### Changed
- Renamed `path_field` to `file_path_field` in the file input plugin
### Fixed
- Failure in Google Cloud Output to convert some data types to protocol buffers

## [0.9.1] - 2020-07-13
### Added
- More specific warning and error messages for common configuration issues ([PR12](https://github.com/observIQ/stanza/pull/12),[PR13](https://github.com/observIQ/stanza/pull/13),[PR14](https://github.com/observIQ/stanza/pull/14))
### Fixed
- Writing from files being actively written to will sometimes read partial entries ([PR21](https://github.com/observIQ/stanza/pull/21))
- Minor documentation omissions

## [0.9.0] - 2020-07-07
### Added
- Initial open source release. See documentation for full list of supported features in this version.<|MERGE_RESOLUTION|>--- conflicted
+++ resolved
@@ -9,18 +9,13 @@
 ### Added
 
 ### Changed
+
 ## 1.6.0
 
 ### Added 
 
-<<<<<<< HEAD
-- Deprecated the `--debug` flag in favor of the `--log_level` flag [PR488](https://github.com/observIQ/stanza/pull/488)
-- Renamed record to body on a log entry [PR471](https://github.com/observIQ/stanza/pull/471)
-- Renamed labels to attributes on a log entry [PR471](https://github.com/observIQ/stanza/pull/471)
-=======
 - Adds `count_output` operator [PR570](https://github.com/observIQ/stanza/pull/570)
 - Add ShiftJIS to supported encodings [PR546](https://github.com/observIQ/stanza/pull/546)
->>>>>>> c1005566
 
 ## 1.3.0
 
