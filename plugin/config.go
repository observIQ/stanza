--- conflicted
+++ resolved
@@ -3,9 +3,6 @@
 import (
 	"encoding/json"
 	"fmt"
-	"io/ioutil"
-	"os"
-	"path/filepath"
 	"reflect"
 
 	"go.etcd.io/bbolt"
@@ -32,35 +29,11 @@
 	Logger         *zap.SugaredLogger
 }
 
-<<<<<<< HEAD
-=======
 type Database interface {
 	Close() error
 	Sync() error
 	Update(func(*bbolt.Tx) error) error
 	View(func(*bbolt.Tx) error) error
-}
-
-func NewTestDatabase(t *testing.T) *bbolt.DB {
-	tempDir, err := ioutil.TempDir("", "")
-	if err != nil {
-		t.Fatal(err)
-	}
-
-	t.Cleanup(func() {
-		os.RemoveAll(tempDir)
-	})
-
-	db, err := bbolt.Open(filepath.Join(tempDir, "test.db"), 0666, nil)
-	if err != nil {
-		t.Fatal(err)
-	}
-
-	t.Cleanup(func() {
-		db.Close()
-	})
-
-	return db
 }
 
 // StubDatabase is an implementation of Database that
@@ -78,16 +51,6 @@
 	return &StubDatabase{}
 }
 
-// NewTestBuildContext returns a build context with a temporary database
-// and a logger that writes to the test
-func NewTestBuildContext(t *testing.T) BuildContext {
-	return BuildContext{
-		Database: NewTestDatabase(t),
-		Logger:   zaptest.NewLogger(t).Sugar(),
-	}
-}
-
->>>>>>> 0fb4d7ce
 // registry is a global registry of plugin types to plugin builders.
 var registry = make(map[string]func() Builder)
 
