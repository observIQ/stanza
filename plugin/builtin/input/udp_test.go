package input

import (
	"net"
	"testing"
	"time"

	"github.com/bluemedora/bplogagent/entry"
	"github.com/bluemedora/bplogagent/plugin"
	"github.com/bluemedora/bplogagent/plugin/helper"
	"github.com/bluemedora/bplogagent/plugin/mocks"
	"github.com/stretchr/testify/mock"
	"github.com/stretchr/testify/require"
)

func TestUDPInput(t *testing.T) {
	basicUDPInputConfig := func() *UDPInputConfig {
		return &UDPInputConfig{
			InputConfig: helper.InputConfig{
				BasicConfig: helper.BasicConfig{
					PluginID:   "test_id",
					PluginType: "udp_input",
				},
				WriteTo: entry.Field{
					Keys: []string{},
				},
				OutputID: "test_output_id",
			},
		}
	}

	t.Run("Simple", func(t *testing.T) {
		cfg := basicUDPInputConfig()
		cfg.ListenAddress = "127.0.0.1:63001"

		buildContext := plugin.NewTestBuildContext(t)
		newPlugin, err := cfg.Build(buildContext)
		require.NoError(t, err)

<<<<<<< HEAD
		mockOutput := testutil.Plugin{}
		udpInput, ok := newPlugin.(*UDPInput)
		require.True(t, ok)

		udpInput.InputPlugin.Output = &mockOutput
=======
		mockOutput := mocks.Plugin{}
		tcpInput := newPlugin.(*UDPInput)
		tcpInput.InputPlugin.Output = &mockOutput
>>>>>>> d934d8eb

		entryChan := make(chan *entry.Entry, 1)
		mockOutput.On("Process", mock.Anything, mock.Anything).Run(func(args mock.Arguments) {
			entryChan <- args.Get(1).(*entry.Entry)
		}).Return(nil)

		err = udpInput.Start()
		require.NoError(t, err)
		defer udpInput.Stop()

		conn, err := net.Dial("udp", "127.0.0.1:63001")
		require.NoError(t, err)
		defer conn.Close()

		_, err = conn.Write([]byte("message1\n"))
		require.NoError(t, err)

		expectedRecord := "message1"
		select {
		case entry := <-entryChan:
			require.Equal(t, expectedRecord, entry.Record)
		case <-time.After(time.Second):
			require.FailNow(t, "Timed out waiting for message to be written")
		}
	})

}<|MERGE_RESOLUTION|>--- conflicted
+++ resolved
@@ -6,9 +6,8 @@
 	"time"
 
 	"github.com/bluemedora/bplogagent/entry"
-	"github.com/bluemedora/bplogagent/plugin"
 	"github.com/bluemedora/bplogagent/plugin/helper"
-	"github.com/bluemedora/bplogagent/plugin/mocks"
+	"github.com/bluemedora/bplogagent/internal/testutil"
 	"github.com/stretchr/testify/mock"
 	"github.com/stretchr/testify/require"
 )
@@ -33,21 +32,15 @@
 		cfg := basicUDPInputConfig()
 		cfg.ListenAddress = "127.0.0.1:63001"
 
-		buildContext := plugin.NewTestBuildContext(t)
+		buildContext := testutil.NewBuildContext(t)
 		newPlugin, err := cfg.Build(buildContext)
 		require.NoError(t, err)
 
-<<<<<<< HEAD
 		mockOutput := testutil.Plugin{}
 		udpInput, ok := newPlugin.(*UDPInput)
 		require.True(t, ok)
 
 		udpInput.InputPlugin.Output = &mockOutput
-=======
-		mockOutput := mocks.Plugin{}
-		tcpInput := newPlugin.(*UDPInput)
-		tcpInput.InputPlugin.Output = &mockOutput
->>>>>>> d934d8eb
 
 		entryChan := make(chan *entry.Entry, 1)
 		mockOutput.On("Process", mock.Anything, mock.Anything).Run(func(args mock.Arguments) {
