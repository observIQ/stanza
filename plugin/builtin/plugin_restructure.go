--- conflicted
+++ resolved
@@ -18,12 +18,7 @@
 }
 
 type RestructurePluginConfig struct {
-<<<<<<< HEAD
-	helper.TransformerConfig `mapstructure:",squash" yaml:",inline"`
-=======
-	helper.BasicPluginConfig      `yaml:",inline"`
-	helper.BasicTransformerConfig `yaml:",inline"`
->>>>>>> 3093359f
+	helper.TransformerConfig `yaml:",inline"`
 
 	Ops []Op `json:"ops" yaml:"ops"`
 }
@@ -180,23 +175,6 @@
 	}, nil
 }
 
-<<<<<<< HEAD
-func decodeWithFieldSelector(input, dest interface{}) error {
-	cfg := &mapstructure.DecoderConfig{
-		Result:     dest,
-		DecodeHook: entry.FieldDecoder,
-	}
-
-	decoder, err := mapstructure.NewDecoder(cfg)
-	if err != nil {
-		return fmt.Errorf("build decoder: %s", err)
-	}
-
-	return decoder.Decode(input)
-}
-
-=======
->>>>>>> 3093359f
 /******
   Add
 ******/
