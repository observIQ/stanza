package builtin

import (
	"context"
	"fmt"

	"github.com/bluemedora/bplogagent/entry"
	"github.com/bluemedora/bplogagent/plugin"
	"github.com/bluemedora/bplogagent/plugin/helper"
	jsoniter "github.com/json-iterator/go"
)

func init() {
	plugin.Register("json_parser", &JSONParserConfig{})
}

// JSONParserConfig is the configuration of a JSON parser plugin.
type JSONParserConfig struct {
<<<<<<< HEAD
	helper.ParserConfig `mapstructure:",squash" yaml:",inline"`
=======
	helper.BasicPluginConfig `yaml:",inline"`
	helper.BasicParserConfig `yaml:",inline"`
>>>>>>> 3093359f
}

// Build will build a JSON parser plugin.
func (c JSONParserConfig) Build(context plugin.BuildContext) (plugin.Plugin, error) {
	parserPlugin, err := c.ParserConfig.Build(context)
	if err != nil {
		return nil, err
	}

	jsonParser := &JSONParser{
		ParserPlugin: parserPlugin,
		json:        jsoniter.ConfigFastest,
	}

	return jsonParser, nil
}

// JSONParser is a plugin that parses JSON.
type JSONParser struct {
	helper.ParserPlugin
	json jsoniter.API
}

// Process will parse an entry for JSON.
<<<<<<< HEAD
func (j *JSONParser) Process(entry *entry.Entry) error {
	return j.ProcessWith(entry, j.parse)
=======
func (j *JSONParser) Process(ctx context.Context, entry *entry.Entry) error {
	return j.BasicParser.ProcessWith(ctx, entry, j.parse)
>>>>>>> 3093359f
}

// parse will parse a value as JSON.
func (j *JSONParser) parse(value interface{}) (interface{}, error) {
	var parsedValue map[string]interface{}
	switch m := value.(type) {
	case string:
		err := j.json.UnmarshalFromString(m, &parsedValue)
		if err != nil {
			return nil, err
		}
	case []byte:
		err := j.json.Unmarshal(m, &parsedValue)
		if err != nil {
			return nil, err
		}
	default:
		return nil, fmt.Errorf("type %T cannot be parsed as JSON", value)
	}
	return parsedValue, nil
}<|MERGE_RESOLUTION|>--- conflicted
+++ resolved
@@ -16,12 +16,7 @@
 
 // JSONParserConfig is the configuration of a JSON parser plugin.
 type JSONParserConfig struct {
-<<<<<<< HEAD
-	helper.ParserConfig `mapstructure:",squash" yaml:",inline"`
-=======
-	helper.BasicPluginConfig `yaml:",inline"`
-	helper.BasicParserConfig `yaml:",inline"`
->>>>>>> 3093359f
+	helper.ParserConfig `yaml:",inline"`
 }
 
 // Build will build a JSON parser plugin.
@@ -46,13 +41,8 @@
 }
 
 // Process will parse an entry for JSON.
-<<<<<<< HEAD
-func (j *JSONParser) Process(entry *entry.Entry) error {
-	return j.ProcessWith(entry, j.parse)
-=======
 func (j *JSONParser) Process(ctx context.Context, entry *entry.Entry) error {
-	return j.BasicParser.ProcessWith(ctx, entry, j.parse)
->>>>>>> 3093359f
+	return j.ParserPlugin.ProcessWith(ctx, entry, j.parse)
 }
 
 // parse will parse a value as JSON.
