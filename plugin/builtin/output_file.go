package builtin

import (
	"context"
	"encoding/json"
	"fmt"
	"html/template"
	"os"
	"sync"

	"github.com/bluemedora/bplogagent/entry"
	"github.com/bluemedora/bplogagent/plugin"
	"github.com/bluemedora/bplogagent/plugin/helper"
)

func init() {
	plugin.Register("file_output", &FileOutputConfig{})
}

// FileOutputConfig is the configuration of a file output pluginn.
type FileOutputConfig struct {
<<<<<<< HEAD
	helper.OutputConfig `mapstructure:",squash" yaml:",inline"`
=======
	helper.BasicPluginConfig `yaml:",inline"`
>>>>>>> 3093359f

	Path   string `json:"path" yaml:"path"`
	Format string `json:"format,omitempty" path:"format,omitempty"`
}

// Build will build a file output plugin.
func (c FileOutputConfig) Build(context plugin.BuildContext) (plugin.Plugin, error) {
	outputPlugin, err := c.OutputConfig.Build(context)
	if err != nil {
		return nil, err
	}

	var tmpl *template.Template
	if c.Format != "" {
		tmpl, err = template.New("file").Parse(c.Format)
		if err != nil {
			return nil, err
		}
	}

	if c.Path == "" {
		return nil, fmt.Errorf("must provide a path to output to")
	}

	fileOutput := &FileOutput{
		OutputPlugin: outputPlugin,
		path:         c.Path,
		tmpl:         tmpl,
	}

	return fileOutput, nil
}

// FileOutput is a plugin that writes logs to a file.
type FileOutput struct {
	helper.OutputPlugin

	path    string
	tmpl    *template.Template
	encoder *json.Encoder
	file    *os.File
	mux     sync.Mutex
}

// Start will open the output file.
func (fo *FileOutput) Start() error {
	var err error
	fo.file, err = os.OpenFile(fo.path, os.O_RDWR|os.O_APPEND|os.O_CREATE, 0660)
	if err != nil {
		return err
	}

	fo.encoder = json.NewEncoder(fo.file)

	return nil
}

// Stop will close the output file.
func (fo *FileOutput) Stop() error {
	if fo.file != nil {
		fo.file.Close()
	}
	return nil
}

// Process will write an entry to the output file.
func (fo *FileOutput) Process(ctx context.Context, entry *entry.Entry) error {
	fo.mux.Lock()

	if fo.tmpl != nil {
		err := fo.tmpl.Execute(fo.file, entry)
		if err != nil {
			fo.mux.Unlock() // TODO switch to defer once updated to go 1.14
			return err
		}
	} else {
		err := fo.encoder.Encode(entry)
		if err != nil {
			fo.mux.Unlock()
			return err
		}
	}

	fo.mux.Unlock()
	return nil
}<|MERGE_RESOLUTION|>--- conflicted
+++ resolved
@@ -19,11 +19,7 @@
 
 // FileOutputConfig is the configuration of a file output pluginn.
 type FileOutputConfig struct {
-<<<<<<< HEAD
-	helper.OutputConfig `mapstructure:",squash" yaml:",inline"`
-=======
-	helper.BasicPluginConfig `yaml:",inline"`
->>>>>>> 3093359f
+	helper.OutputConfig `yaml:",inline"`
 
 	Path   string `json:"path" yaml:"path"`
 	Format string `json:"format,omitempty" path:"format,omitempty"`
