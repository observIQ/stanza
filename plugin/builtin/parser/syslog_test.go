package parser

import (
	"context"
	"fmt"
	"testing"
	"time"

	"github.com/bluemedora/bplogagent/entry"
	"github.com/bluemedora/bplogagent/plugin"
	"github.com/bluemedora/bplogagent/plugin/helper"
	"github.com/bluemedora/bplogagent/plugin/testutil"
	"github.com/stretchr/testify/mock"
	"github.com/stretchr/testify/require"
)

func TestSyslogParser(t *testing.T) {
	basicConfig := func() *SyslogParserConfig {
		return &SyslogParserConfig{
			ParserConfig: helper.ParserConfig{
				BasicConfig: helper.BasicConfig{
					PluginID:   "test_plugin_id",
					PluginType: "syslog_parser",
				},
				OutputID: "output1",
			},
		}
	}

	times := map[string]time.Time{
		"RFC3164": func() time.Time {
			t, _ := time.Parse("2006-01-02 15:04:05.999999999 -0700 MST", "0000-01-12 06:30:00 +0000 UTC")
			return t
		}(),
		"RFC5424": func() time.Time {
			t, _ := time.Parse("2006-01-02 15:04:05.999999999 -0700 MST", "2015-08-05 21:58:59.693 +0000 UTC")
			return t
		}(),
	}

	cases := []struct {
		name           string
		config         *SyslogParserConfig
		inputRecord    interface{}
		expectedRecord interface{}
	}{
		{
			"RFC3164",
			func() *SyslogParserConfig {
				cfg := basicConfig()
				cfg.Protocol = "rfc3164"
				return cfg
			}(),
			"<34>Jan 12 06:30:00 1.2.3.4 apache_server: test message",
			map[string]interface{}{
				"appname":  "apache_server",
				"facility": 4,
				"hostname": "1.2.3.4",
				"message":  "test message",
				"priority": 34,
				"severity": 2,
<<<<<<< HEAD
=======
				"timestamp": func() time.Time {
					t, _ := time.Parse("2006-01-02 15:04:05.999999999 -0700 MST", fmt.Sprintf("%d-01-12 06:30:00 +0000 UTC", time.Now().Year()))
					return t
				}(),
>>>>>>> 3e272c75
			},
		},
		{
			"RFC5424",
			func() *SyslogParserConfig {
				cfg := basicConfig()
				cfg.Protocol = "rfc5424"
				return cfg
			}(),
			`<86>1 2015-08-05T21:58:59.693Z 192.168.2.132 SecureAuth0 23108 ID52020 [SecureAuth@27389 UserHostAddress="192.168.2.132" Realm="SecureAuth0" UserID="Tester2" PEN="27389"] Found the user for retrieving user's profile`,
			map[string]interface{}{
				"appname":  "SecureAuth0",
				"facility": 10,
				"hostname": "192.168.2.132",
				"message":  "Found the user for retrieving user's profile",
				"msg_id":   "ID52020",
				"priority": 86,
				"proc_id":  "23108",
				"severity": 6,
				"structured_data": map[string]map[string]string{
					"SecureAuth@27389": {
						"PEN":             "27389",
						"Realm":           "SecureAuth0",
						"UserHostAddress": "192.168.2.132",
						"UserID":          "Tester2",
					},
				},
				"version": 1,
			},
		},
	}

	for _, tc := range cases {
		t.Run(tc.name, func(t *testing.T) {
			buildContext := testutil.NewTestBuildContext(t)
			newPlugin, err := tc.config.Build(buildContext)
			require.NoError(t, err)
			syslogParser := newPlugin.(*SyslogParser)

			mockOutput := &testutil.Plugin{}
			mockOutput.On("CanProcess").Return(true)
			mockOutput.On("ID").Return("output1")
			entryChan := make(chan *entry.Entry, 1)
			mockOutput.On("Process", mock.Anything, mock.Anything).Run(func(args mock.Arguments) {
				entryChan <- args.Get(1).(*entry.Entry)
			}).Return(nil)

			err = syslogParser.SetOutputs([]plugin.Plugin{mockOutput})
			require.NoError(t, err)

			newEntry := entry.New()
			newEntry.Record = tc.inputRecord
			err = syslogParser.Process(context.Background(), newEntry)
			require.NoError(t, err)

			select {
			case e := <-entryChan:
				require.Equal(t, e.Record, tc.expectedRecord)
				require.Equal(t, e.Timestamp, times[tc.name])
			case <-time.After(time.Second):
				require.FailNow(t, "Timed out waiting for entry to be processed")
			}
		})
	}
}

func Test_setTimestampYear(t *testing.T) {
	t.Run("Normal", func(t *testing.T) {
		now = func() time.Time {
			return time.Date(2020, 06, 16, 3, 31, 34, 525, time.UTC)
		}

		noYear := time.Date(0, 06, 16, 3, 31, 34, 525, time.UTC)
		yearAdded := setTimestampYear(&noYear)
		expected := time.Date(2020, 06, 16, 3, 31, 34, 525, time.UTC)
		require.Equal(t, &expected, yearAdded)
	})

	t.Run("Rollover", func(t *testing.T) {
		now = func() time.Time {
			return time.Date(2020, 01, 16, 3, 31, 34, 525, time.UTC)
		}

		noYear := time.Date(0, 06, 16, 3, 31, 34, 525, time.UTC)
		yearAdded := setTimestampYear(&noYear)
		expected := time.Date(2019, 06, 16, 3, 31, 34, 525, time.UTC)
		require.Equal(t, &expected, yearAdded)
	})
}<|MERGE_RESOLUTION|>--- conflicted
+++ resolved
@@ -29,7 +29,7 @@
 
 	times := map[string]time.Time{
 		"RFC3164": func() time.Time {
-			t, _ := time.Parse("2006-01-02 15:04:05.999999999 -0700 MST", "0000-01-12 06:30:00 +0000 UTC")
+			t, _ := time.Parse("2006-01-02 15:04:05.999999999 -0700 MST", fmt.Sprintf("%d-01-12 06:30:00 +0000 UTC", time.Now().Year()))
 			return t
 		}(),
 		"RFC5424": func() time.Time {
@@ -59,13 +59,6 @@
 				"message":  "test message",
 				"priority": 34,
 				"severity": 2,
-<<<<<<< HEAD
-=======
-				"timestamp": func() time.Time {
-					t, _ := time.Parse("2006-01-02 15:04:05.999999999 -0700 MST", fmt.Sprintf("%d-01-12 06:30:00 +0000 UTC", time.Now().Year()))
-					return t
-				}(),
->>>>>>> 3e272c75
 			},
 		},
 		{
