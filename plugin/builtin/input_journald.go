--- conflicted
+++ resolved
@@ -26,12 +26,7 @@
 }
 
 type JournaldInputConfig struct {
-<<<<<<< HEAD
-	helper.InputConfig `mapstructure:",squash" yaml:",inline"`
-=======
-	helper.BasicPluginConfig `yaml:",inline"`
-	helper.BasicInputConfig  `yaml:",inline"`
->>>>>>> 3093359f
+	helper.InputConfig `yaml:",inline"`
 
 	Directory *string  `json:"directory,omitempty" yaml:"directory,omitempty"`
 	Files     []string `json:"files,omitempty"     yaml:"files,omitempty"`
