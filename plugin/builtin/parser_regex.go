package builtin

import (
	"context"
	"fmt"
	"regexp"

	"github.com/bluemedora/bplogagent/entry"
	"github.com/bluemedora/bplogagent/plugin"
	"github.com/bluemedora/bplogagent/plugin/helper"
)

func init() {
	plugin.Register("regex_parser", &RegexParserConfig{})
}

// RegexParserConfig is the configuration of a regex parser plugin.
type RegexParserConfig struct {
<<<<<<< HEAD
	helper.ParserConfig `mapstructure:",squash" yaml:",inline"`
=======
	helper.BasicPluginConfig `yaml:",inline"`
	helper.BasicParserConfig `yaml:",inline"`
>>>>>>> 3093359f

	Regex string `json:"regex" yaml:"regex"`
}

// Build will build a regex parser plugin.
func (c RegexParserConfig) Build(context plugin.BuildContext) (plugin.Plugin, error) {
	parserPlugin, err := c.ParserConfig.Build(context)
	if err != nil {
		return nil, err
	}

	if c.Regex == "" {
		return nil, fmt.Errorf("missing required field 'regex'")
	}

	r, err := regexp.Compile(c.Regex)
	if err != nil {
		return nil, fmt.Errorf("compiling regex: %s", err)
	}

	regexParser := &RegexParser{
		ParserPlugin: parserPlugin,
		regexp:       r,
	}

	return regexParser, nil
}

// RegexParser is a plugin that parses regex in an entry.
type RegexParser struct {
	helper.ParserPlugin
	regexp *regexp.Regexp
}

// Process will parse an entry for regex.
<<<<<<< HEAD
func (r *RegexParser) Process(entry *entry.Entry) error {
	return r.ProcessWith(entry, r.parse)
=======
func (r *RegexParser) Process(ctx context.Context, entry *entry.Entry) error {
	return r.BasicParser.ProcessWith(ctx, entry, r.parse)
>>>>>>> 3093359f
}

// parse will parse a value using the supplied regex.
func (r *RegexParser) parse(value interface{}) (interface{}, error) {
	var matches []string
	switch m := value.(type) {
	case string:
		matches = r.regexp.FindStringSubmatch(m)
		if matches == nil {
			return nil, fmt.Errorf("regex pattern does not match")
		}
	case []byte:
		byteMatches := r.regexp.FindSubmatch(m)
		if byteMatches == nil {
			return nil, fmt.Errorf("regex pattern does not match")
		}

		matches = make([]string, len(byteMatches))
		for i, byteSlice := range byteMatches {
			matches[i] = string(byteSlice)
		}
	default:
		return nil, fmt.Errorf("type '%T' cannot be parsed as regex", value)
	}

	parsedValues := map[string]interface{}{}
	for i, subexp := range r.regexp.SubexpNames() {
		if i == 0 {
			// Skip whole match
			continue
		}
		if subexp != "" {
			parsedValues[subexp] = matches[i]
		}
	}

	return parsedValues, nil
}<|MERGE_RESOLUTION|>--- conflicted
+++ resolved
@@ -16,12 +16,7 @@
 
 // RegexParserConfig is the configuration of a regex parser plugin.
 type RegexParserConfig struct {
-<<<<<<< HEAD
-	helper.ParserConfig `mapstructure:",squash" yaml:",inline"`
-=======
-	helper.BasicPluginConfig `yaml:",inline"`
-	helper.BasicParserConfig `yaml:",inline"`
->>>>>>> 3093359f
+	helper.ParserConfig `yaml:",inline"`
 
 	Regex string `json:"regex" yaml:"regex"`
 }
@@ -57,13 +52,8 @@
 }
 
 // Process will parse an entry for regex.
-<<<<<<< HEAD
-func (r *RegexParser) Process(entry *entry.Entry) error {
-	return r.ProcessWith(entry, r.parse)
-=======
 func (r *RegexParser) Process(ctx context.Context, entry *entry.Entry) error {
-	return r.BasicParser.ProcessWith(ctx, entry, r.parse)
->>>>>>> 3093359f
+	return r.ParserPlugin.ProcessWith(ctx, entry, r.parse)
 }
 
 // parse will parse a value using the supplied regex.
