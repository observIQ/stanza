package builtin

import (
	"fmt"
	"regexp"

	"github.com/bluemedora/bplogagent/entry"
	"github.com/bluemedora/bplogagent/plugin"
	"github.com/bluemedora/bplogagent/plugin/helper"
	"go.uber.org/zap"
)

func init() {
	plugin.Register("regex_parser", &RegexParserConfig{})
}

// RegexParserConfig is the configuration of a regex parser plugin.
type RegexParserConfig struct {
	helper.BasicPluginConfig      `mapstructure:",squash" yaml:",inline"`
	helper.BasicTransformerConfig `mapstructure:",squash" yaml:",inline"`
	helper.BasicParserConfig      `mapstructure:",squash" yaml:",inline"`
	Regex                         string
}

// Build will build a regex parser plugin.
func (c RegexParserConfig) Build(context plugin.BuildContext) (plugin.Plugin, error) {
	basicPlugin, err := c.BasicPluginConfig.Build(context.Logger)
	if err != nil {
		return nil, err
	}

	basicParser, err := c.BasicParserConfig.Build()
	if err != nil {
		return nil, err
	}

	if c.Regex == "" {
		return nil, fmt.Errorf("missing required field 'regex'")
	}

	r, err := regexp.Compile(c.Regex)
	if err != nil {
		return nil, fmt.Errorf("compiling regex: %s", err)
	}

	regexParser := &RegexParser{
		BasicPlugin: basicPlugin,
		BasicParser: basicParser,
		regexp:      r,
	}

	return regexParser, nil
}

// RegexParser is a plugin that parses regex in an entry.
type RegexParser struct {
	helper.BasicPlugin
	helper.BasicLifecycle
	helper.BasicParser
	regexp *regexp.Regexp
}

<<<<<<< HEAD
// Process will parse an entry for regex.
func (r *RegexParser) Process(entry *entry.Entry) error {
	return r.BasicParser.ProcessWith(entry, r.parse)
}

// parse will parse a value using the supplied regex.
func (r *RegexParser) parse(value interface{}) (interface{}, error) {
=======
// Process will parse a field in the entry as regex
func (p *RegexParser) Process(entry *entry.Entry) error {
	newEntry, err := p.parse(entry)
	if err != nil {
		p.Warnw("Failed to parse as regex", zap.Error(err))
		return p.Output.Process(entry)
	}

	return p.Output.Process(newEntry)
}

func (p *RegexParser) parse(entry *entry.Entry) (*entry.Entry, error) {
	message, ok := entry.Get(p.field)
	if !ok {
		return nil, fmt.Errorf("field %s does not exist on the record", p.field)
	}

>>>>>>> 0183ff04
	var matches []string
	switch m := value.(type) {
	case string:
		matches = r.regexp.FindStringSubmatch(m)
		if matches == nil {
<<<<<<< HEAD
			return nil, fmt.Errorf("regex pattern does not match")
=======
			return nil, fmt.Errorf("regex pattern does not match value '%s'", m)
>>>>>>> 0183ff04
		}
	case []byte:
		byteMatches := r.regexp.FindSubmatch(m)
		if byteMatches == nil {
<<<<<<< HEAD
			return nil, fmt.Errorf("regex pattern does not match")
=======
			return nil, fmt.Errorf("regex pattern does not match value '%s'", m)
>>>>>>> 0183ff04
		}

		matches = make([]string, 0, len(byteMatches))
		for i, byteSlice := range byteMatches {
			matches[i] = string(byteSlice)
		}
	default:
<<<<<<< HEAD
		return nil, fmt.Errorf("type '%T' cannot be parsed as regex", value)
=======
		return nil, fmt.Errorf("field %s can not be parsed with regex because it is of type %T", p.field, message)
>>>>>>> 0183ff04
	}

	parsedValues := map[string]interface{}{}
	for i, subexp := range r.regexp.SubexpNames() {
		if i == 0 {
			// Skip whole match
			continue
		}
<<<<<<< HEAD
		parsedValues[subexp] = matches[i]
=======
    if subexp != "" {
      newFields[subexp] = matches[i]
    }
>>>>>>> 0183ff04
	}

	return parsedValues, nil
}<|MERGE_RESOLUTION|>--- conflicted
+++ resolved
@@ -7,7 +7,6 @@
 	"github.com/bluemedora/bplogagent/entry"
 	"github.com/bluemedora/bplogagent/plugin"
 	"github.com/bluemedora/bplogagent/plugin/helper"
-	"go.uber.org/zap"
 )
 
 func init() {
@@ -60,7 +59,6 @@
 	regexp *regexp.Regexp
 }
 
-<<<<<<< HEAD
 // Process will parse an entry for regex.
 func (r *RegexParser) Process(entry *entry.Entry) error {
 	return r.BasicParser.ProcessWith(entry, r.parse)
@@ -68,44 +66,17 @@
 
 // parse will parse a value using the supplied regex.
 func (r *RegexParser) parse(value interface{}) (interface{}, error) {
-=======
-// Process will parse a field in the entry as regex
-func (p *RegexParser) Process(entry *entry.Entry) error {
-	newEntry, err := p.parse(entry)
-	if err != nil {
-		p.Warnw("Failed to parse as regex", zap.Error(err))
-		return p.Output.Process(entry)
-	}
-
-	return p.Output.Process(newEntry)
-}
-
-func (p *RegexParser) parse(entry *entry.Entry) (*entry.Entry, error) {
-	message, ok := entry.Get(p.field)
-	if !ok {
-		return nil, fmt.Errorf("field %s does not exist on the record", p.field)
-	}
-
->>>>>>> 0183ff04
 	var matches []string
 	switch m := value.(type) {
 	case string:
 		matches = r.regexp.FindStringSubmatch(m)
 		if matches == nil {
-<<<<<<< HEAD
 			return nil, fmt.Errorf("regex pattern does not match")
-=======
-			return nil, fmt.Errorf("regex pattern does not match value '%s'", m)
->>>>>>> 0183ff04
 		}
 	case []byte:
 		byteMatches := r.regexp.FindSubmatch(m)
 		if byteMatches == nil {
-<<<<<<< HEAD
 			return nil, fmt.Errorf("regex pattern does not match")
-=======
-			return nil, fmt.Errorf("regex pattern does not match value '%s'", m)
->>>>>>> 0183ff04
 		}
 
 		matches = make([]string, 0, len(byteMatches))
@@ -113,11 +84,7 @@
 			matches[i] = string(byteSlice)
 		}
 	default:
-<<<<<<< HEAD
 		return nil, fmt.Errorf("type '%T' cannot be parsed as regex", value)
-=======
-		return nil, fmt.Errorf("field %s can not be parsed with regex because it is of type %T", p.field, message)
->>>>>>> 0183ff04
 	}
 
 	parsedValues := map[string]interface{}{}
@@ -126,13 +93,9 @@
 			// Skip whole match
 			continue
 		}
-<<<<<<< HEAD
-		parsedValues[subexp] = matches[i]
-=======
-    if subexp != "" {
-      newFields[subexp] = matches[i]
-    }
->>>>>>> 0183ff04
+		if subexp != "" {
+			parsedValues[subexp] = matches[i]
+		}
 	}
 
 	return parsedValues, nil
