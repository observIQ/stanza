GOOS=$(shell go env GOOS)
GOARCH=$(shell go env GOARCH)

GIT_SHA=$(shell git rev-parse --short HEAD)

<<<<<<< HEAD
ALL_MODULES := $(shell find . -type f -name "go.mod" -exec dirname {} \; | sort | egrep  '^./' )

=======
>>>>>>> eabee1b0
BUILD_INFO_IMPORT_PATH=github.com/observiq/stanza/internal/version
BUILD_X1=-X $(BUILD_INFO_IMPORT_PATH).GitHash=$(GIT_SHA)
ifdef VERSION
BUILD_X2=-X $(BUILD_INFO_IMPORT_PATH).Version=$(VERSION)
endif
BUILD_INFO=-ldflags "${BUILD_X1} ${BUILD_X2}"


.PHONY: install-tools
install-tools:
	go install github.com/golangci/golangci-lint/cmd/golangci-lint
	go install github.com/vektra/mockery/cmd/mockery

.PHONY: test
test:
<<<<<<< HEAD
	@set -e; for dir in $(ALL_MODULES); do \
		echo "running tests in $${dir}"; \
		(cd "$${dir}" && \
			go test -race -coverprofile coverage.txt -coverpkg ./... ./... && \
			go tool cover -html=coverage.txt -o coverage.html); \
	done
	
=======
	go test -race -coverprofile coverage.txt -coverpkg ./... ./...
	go tool cover -html=coverage.txt -o coverage.html
>>>>>>> eabee1b0

.PHONY: bench
bench:
	go test -run=NONE -bench '.*' ./... -benchmem

.PHONY: lint
lint:
	golangci-lint run ./...

.PHONY: generate
generate:
	go generate ./...

.PHONY: build
build:
<<<<<<< HEAD
	(cd ./cmd/stanza && CGO_ENABLED=0 go build -o ../../artifacts/stanza_$(GOOS)_$(GOARCH) $(BUILD_INFO) .)
=======
	CGO_ENABLED=0 go build -o ./artifacts/stanza_$(GOOS)_$(GOARCH) $(BUILD_INFO) .
>>>>>>> eabee1b0

.PHONY: install
install:
	(cd ./cmd/stanza && CGO_ENABLED=0 go install $(BUILD_INFO) .)

.PHONY: build-all
build-all: build-darwin-amd64 build-linux-amd64 build-windows-amd64

.PHONY: build-darwin-amd64
build-darwin-amd64:
	@GOOS=darwin GOARCH=amd64 $(MAKE) build

.PHONY: build-linux-amd64
build-linux-amd64:
	@GOOS=linux GOARCH=amd64 $(MAKE) build

.PHONY: build-windows-amd64
build-windows-amd64:
	@GOOS=windows GOARCH=amd64 $(MAKE) build<|MERGE_RESOLUTION|>--- conflicted
+++ resolved
@@ -3,11 +3,8 @@
 
 GIT_SHA=$(shell git rev-parse --short HEAD)
 
-<<<<<<< HEAD
 ALL_MODULES := $(shell find . -type f -name "go.mod" -exec dirname {} \; | sort | egrep  '^./' )
 
-=======
->>>>>>> eabee1b0
 BUILD_INFO_IMPORT_PATH=github.com/observiq/stanza/internal/version
 BUILD_X1=-X $(BUILD_INFO_IMPORT_PATH).GitHash=$(GIT_SHA)
 ifdef VERSION
@@ -23,18 +20,12 @@
 
 .PHONY: test
 test:
-<<<<<<< HEAD
 	@set -e; for dir in $(ALL_MODULES); do \
 		echo "running tests in $${dir}"; \
 		(cd "$${dir}" && \
-			go test -race -coverprofile coverage.txt -coverpkg ./... ./... && \
+			go test -v -race -coverprofile coverage.txt -coverpkg ./... ./... && \
 			go tool cover -html=coverage.txt -o coverage.html); \
 	done
-	
-=======
-	go test -race -coverprofile coverage.txt -coverpkg ./... ./...
-	go tool cover -html=coverage.txt -o coverage.html
->>>>>>> eabee1b0
 
 .PHONY: bench
 bench:
@@ -50,11 +41,7 @@
 
 .PHONY: build
 build:
-<<<<<<< HEAD
 	(cd ./cmd/stanza && CGO_ENABLED=0 go build -o ../../artifacts/stanza_$(GOOS)_$(GOARCH) $(BUILD_INFO) .)
-=======
-	CGO_ENABLED=0 go build -o ./artifacts/stanza_$(GOOS)_$(GOARCH) $(BUILD_INFO) .
->>>>>>> eabee1b0
 
 .PHONY: install
 install:
