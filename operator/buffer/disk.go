package buffer

import (
	"bytes"
	"context"
	"encoding/json"
	"errors"
	"os"
	"path/filepath"
	"sync"
	"time"

	"github.com/open-telemetry/opentelemetry-log-collection/entry"
	"github.com/open-telemetry/opentelemetry-log-collection/operator/helper"
	"golang.org/x/sync/semaphore"
)

var _ Buffer = (*DiskBuffer)(nil)

// DiskBufferConfig is a configuration struct for a DiskBuffer
type DiskBufferConfig struct {
	Type string `json:"type" yaml:"type"`

	// MaxSize is the maximum size in bytes of the data file on disk
	MaxSize helper.ByteSize `json:"max_size" yaml:"max_size"`

	// Path is a path to a directory which contains the data and metadata files
	Path string `json:"path" yaml:"path"`

	// Sync indicates whether to open the files with O_SYNC. If this is set to false,
	// in cases like power failures or unclean shutdowns, logs may be lost or the
	// database may become corrupted.
	Sync bool `json:"sync" yaml:"sync"`

	MaxChunkDelay helper.Duration `json:"max_delay"   yaml:"max_delay"`
	MaxChunkSize  uint            `json:"max_chunk_size" yaml:"max_chunk_size"`
}

// NewDiskBufferConfig creates a new default disk buffer config
func NewDiskBufferConfig() *DiskBufferConfig {
	return &DiskBufferConfig{
		Type:          "disk",
		MaxSize:       1 << 32, // 4GiB
		Sync:          true,
		MaxChunkDelay: helper.NewDuration(time.Second),
		MaxChunkSize:  1000,
	}
}

// Build creates a new Buffer from a DiskBufferConfig
func (c DiskBufferConfig) Build() (Buffer, error) {
	if c.Path == "" {
		return nil, os.ErrNotExist
	}

	bufferFilePath := filepath.Join(c.Path, "buffer")
	metadataFilePath := filepath.Join(c.Path, "metadata.json")

	metadata, err := openDiskBufferMetadata(metadataFilePath, c.Sync)
	if err != nil {
		return nil, err
	}

	cf, err := openCircularFile(bufferFilePath, c.Sync, int64(c.MaxSize), metadata)
	if err != nil {
		metadata.Close()
		return nil, err
	}

	sem := semaphore.NewWeighted(int64(c.MaxSize))
	acquired := sem.TryAcquire(cf.len())
	if !acquired {
		metadata.Close()
		cf.Close()
		return nil, errors.New("failed to acquire buffer length for semaphore")
	}

	return &DiskBuffer{
		metadata:      metadata,
		cf:            cf,
		cfMux:         &sync.Mutex{},
		writerSem:     sem,
		readerSem:     newGreedyCountingSemaphore(metadata.Entries),
		maxSize:       int64(c.MaxSize),
		maxChunkDelay: c.MaxChunkDelay.Duration,
		maxChunkSize:  c.MaxChunkSize,
		closedMux:     &sync.RWMutex{},
	}, nil
}

// DiskBuffer is a buffer of entries that stores the entries to disk.
// This buffer persists between application restarts.
type DiskBuffer struct {
	metadata *diskBufferMetadata
	// f is the underlying byte buffer for the disk buffer
	cf        *circularFile
	cfMux     *sync.Mutex
	writerSem *semaphore.Weighted
	readerSem *greedyCountingSemaphore
	// maxSize is the maximum number of entry bytes that can be written to the buffer file.
	maxSize int64
	// closed is a bool indicating if the buffer is closed
	closed    bool
	closedMux *sync.RWMutex

	maxChunkDelay time.Duration
	maxChunkSize  uint
}

// Add adds an entry onto the buffer.
// Will block if the buffer is full
func (d *DiskBuffer) Add(ctx context.Context, e *entry.Entry) error {
	d.closedMux.RLock()
	defer d.closedMux.RUnlock()

	if d.closed {
		return ErrBufferClosed
	}

	bufBytes, err := marshalEntry(e)
	if err != nil {
		return err
	}

	// We cannot fit something into the file that exceeds the size of the file
	if len(bufBytes) > int(d.maxSize) {
		return ErrEntryTooLarge
	}

	err = d.writerSem.Acquire(ctx, int64(len(bufBytes)))
	if err != nil {
		return err
	}

	d.cfMux.Lock()
	defer d.cfMux.Unlock()

	_, err = d.cf.Write(bufBytes)
	if err != nil {
		return err
	}

	// Update metadata with current buffer state
<<<<<<< HEAD
	d.metadata.Entries += 1
=======
	d.metadata.Entries++
>>>>>>> 2d44c98f
	d.cf.SyncToMetadata(d.metadata)
	err = d.metadata.SyncToDisk()
	if err != nil {
		return err
	}

	// Increment the counting semaphore to signal readers that an entry is available
	d.readerSem.Increment()

	return nil
}

// Read reads from the buffer.
// Read will block until the there are maxChunkSize entries or the duration maxChunkDelay has passed.
func (d *DiskBuffer) Read(ctx context.Context) ([]*entry.Entry, error) {
	d.closedMux.RLock()
	defer d.closedMux.RUnlock()

	if d.closed {
		return nil, ErrBufferClosed
	}

	// The reader gains ownership of n entries here.
	n := d.readerSem.AcquireAtMost(ctx, d.maxChunkDelay, int64(d.maxChunkSize))

	if n == 0 {
		return nil, ctx.Err()
	}

	entries := make([]*entry.Entry, 0, n)

	d.cfMux.Lock()
	defer d.cfMux.Unlock()

	dec := json.NewDecoder(d.cf)

	for i := int64(0); i < n; i++ {
		var entry entry.Entry
		err := dec.Decode(&entry)
		if err != nil {
			return entries, err
		}

		entries = append(entries, &entry)
	}

	decoderOffset := dec.InputOffset()
	d.cf.Discard(decoderOffset)
	d.writerSem.Release(decoderOffset)

	// Update metadata with current buffer state
	d.metadata.Entries -= n
	d.cf.SyncToMetadata(d.metadata)
	err := d.metadata.SyncToDisk()

	return entries, err
}

// Close runs cleanup code for buffer.
func (d *DiskBuffer) Close() ([]*entry.Entry, error) {
	d.closedMux.Lock()
	defer d.closedMux.Unlock()

	if d.closed {
		return nil, nil
	}

	d.closed = true

	err := d.cf.Close()
	if err != nil {
		d.metadata.Close()
		return nil, err
	}

	return nil, d.metadata.Close()
}

// marshalEntry marshals the given entry into a byte slice.
// It returns a byte slice containing the marshalled entry.
func marshalEntry(e *entry.Entry) ([]byte, error) {
	buf := &bytes.Buffer{}
	enc := json.NewEncoder(buf)
	err := enc.Encode(e)
	if err != nil {
		return nil, err
	}

	return buf.Bytes(), nil
}<|MERGE_RESOLUTION|>--- conflicted
+++ resolved
@@ -141,11 +141,7 @@
 	}
 
 	// Update metadata with current buffer state
-<<<<<<< HEAD
-	d.metadata.Entries += 1
-=======
 	d.metadata.Entries++
->>>>>>> 2d44c98f
 	d.cf.SyncToMetadata(d.metadata)
 	err = d.metadata.SyncToDisk()
 	if err != nil {
