--- conflicted
+++ resolved
@@ -21,13 +21,8 @@
 			[]byte("type: memory\nmax_entries: 30\n"),
 			[]byte(`{"type": "memory", "max_entries": 30}`),
 			Config{
-<<<<<<< HEAD
-				Type: "memory",
-				BufferBuilder: &MemoryBufferConfig{
-=======
 				BufferBuilder: &MemoryBufferConfig{
 					Type:       "memory",
->>>>>>> 59b2bb6a
 					MaxEntries: 30,
 				},
 			},
@@ -38,13 +33,8 @@
 			[]byte("type: disk\nmax_size: 1234\npath: /var/log/testpath\n"),
 			[]byte(`{"type": "disk", "max_size": 1234, "path": "/var/log/testpath"}`),
 			Config{
-<<<<<<< HEAD
-				Type: "disk",
-				BufferBuilder: &DiskBufferConfig{
-=======
 				BufferBuilder: &DiskBufferConfig{
 					Type:    "disk",
->>>>>>> 59b2bb6a
 					MaxSize: 1234,
 					Path:    "/var/log/testpath",
 					Sync:    true,
@@ -57,13 +47,8 @@
 			[]byte("type: invalid\n"),
 			[]byte(`{"type": "invalid"}`),
 			Config{
-<<<<<<< HEAD
-				Type: "disk",
-				BufferBuilder: &DiskBufferConfig{
-=======
 				BufferBuilder: &DiskBufferConfig{
 					Type:    "disk",
->>>>>>> 59b2bb6a
 					MaxSize: 1234,
 					Path:    "/var/log/testpath",
 					Sync:    true,
@@ -76,13 +61,8 @@
 			[]byte("type: !!float 123\n"),
 			[]byte(`{"type": 12}`),
 			Config{
-<<<<<<< HEAD
-				Type: "disk",
-				BufferBuilder: &DiskBufferConfig{
-=======
 				BufferBuilder: &DiskBufferConfig{
 					Type:    "disk",
->>>>>>> 59b2bb6a
 					MaxSize: 1234,
 					Path:    "/var/log/testpath",
 					Sync:    true,
@@ -123,13 +103,8 @@
 	t.Run("Default", func(t *testing.T) {
 		cfg := NewConfig()
 		expected := Config{
-<<<<<<< HEAD
-			Type: "memory",
-			BufferBuilder: &MemoryBufferConfig{
-=======
 			BufferBuilder: &MemoryBufferConfig{
 				Type:       "memory",
->>>>>>> 59b2bb6a
 				MaxEntries: 1 << 20,
 			},
 		}
