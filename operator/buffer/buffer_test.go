package buffer

import (
	"encoding/json"
	"testing"

<<<<<<< HEAD
	"github.com/observiq/stanza/entry"
	"github.com/observiq/stanza/operator/helper"
=======
>>>>>>> f8965c2b
	"github.com/stretchr/testify/require"
	yaml "gopkg.in/yaml.v2"
)

<<<<<<< HEAD
type bufferHandler struct {
	flushed []*entry.Entry
	mux     sync.Mutex
	notify  chan struct{}
}

func (b *bufferHandler) ProcessMulti(ctx context.Context, entries []*entry.Entry) error {
	b.mux.Lock()
	b.flushed = append(b.flushed, entries...)
	b.mux.Unlock()
	b.notify <- struct{}{}
	return nil
}

func (b *bufferHandler) Logger() *zap.SugaredLogger {
	return nil
}

func TestBuffer(t *testing.T) {
	config := NewConfig()
	config.DelayThreshold = helper.Duration{
		Duration: 100 * time.Millisecond,
	}

	buf := NewMemoryBuffer(&config)
	numEntries := 10000

	bh := bufferHandler{
		flushed: make([]*entry.Entry, 0),
		notify:  make(chan struct{}),
	}
	buf.SetHandler(&bh)

	for i := 0; i < numEntries; i++ {
		err := buf.AddWait(context.Background(), entry.New(), 0)
		require.NoError(t, err)
	}

	for {
		select {
		case <-bh.notify:
			bh.mux.Lock()
			if len(bh.flushed) == numEntries {
				bh.mux.Unlock()
				return
			}
			bh.mux.Unlock()
		case <-time.After(time.Second):
			require.FailNow(t, "timed out waiting for all entries to be flushed")
		}
	}
}

func TestBufferSerializationRoundtrip(t *testing.T) {
=======
func TestBufferUnmarshalYAML(t *testing.T) {
>>>>>>> f8965c2b
	cases := []struct {
		name        string
		yaml        []byte
		json        []byte
		expected    Config
		expectError bool
	}{
		{
			"SimpleMemory",
			[]byte("type: memory\nmax_entries: 30\n"),
			[]byte(`{"type": "memory", "max_entries": 30}`),
			Config{
				BufferBuilder: &MemoryBufferConfig{
					Type:       "memory",
					MaxEntries: 30,
				},
			},
			false,
		},
		{
			"SimpleDisk",
			[]byte("type: disk\nmax_size: 1234\npath: /var/log/testpath\n"),
			[]byte(`{"type": "disk", "max_size": 1234, "path": "/var/log/testpath"}`),
			Config{
				BufferBuilder: &DiskBufferConfig{
					Type:    "disk",
					MaxSize: 1234,
					Path:    "/var/log/testpath",
					Sync:    true,
				},
			},
			false,
		},
		{
			"UnknownType",
			[]byte("type: invalid\n"),
			[]byte(`{"type": "invalid"}`),
			Config{
				BufferBuilder: &DiskBufferConfig{
					Type:    "disk",
					MaxSize: 1234,
					Path:    "/var/log/testpath",
					Sync:    true,
				},
			},
			true,
		},
		{
			"InvalidType",
			[]byte("type: !!float 123\n"),
			[]byte(`{"type": 12}`),
			Config{
				BufferBuilder: &DiskBufferConfig{
					Type:    "disk",
					MaxSize: 1234,
					Path:    "/var/log/testpath",
					Sync:    true,
				},
			},
			true,
		},
	}

	for _, tc := range cases {
		t.Run(tc.name, func(t *testing.T) {
			t.Run("YAML", func(t *testing.T) {
				var b Config
				err := yaml.Unmarshal(tc.yaml, &b)
				if tc.expectError {
					require.Error(t, err)
					return
				}
				require.NoError(t, err)
				require.Equal(t, tc.expected, b)
			})

			t.Run("JSON", func(t *testing.T) {
				var b Config
				err := json.Unmarshal(tc.json, &b)
				if tc.expectError {
					require.Error(t, err)
					return
				}
				require.NoError(t, err)
				require.Equal(t, tc.expected, b)
			})
		})
	}
}

func TestBuffer(t *testing.T) {
	t.Run("Default", func(t *testing.T) {
		cfg := NewConfig()
		expected := Config{
			BufferBuilder: &MemoryBufferConfig{
				Type:       "memory",
				MaxEntries: 1 << 20,
			},
		}
		require.Equal(t, expected, cfg)
	})
}<|MERGE_RESOLUTION|>--- conflicted
+++ resolved
@@ -4,73 +4,11 @@
 	"encoding/json"
 	"testing"
 
-<<<<<<< HEAD
-	"github.com/observiq/stanza/entry"
-	"github.com/observiq/stanza/operator/helper"
-=======
->>>>>>> f8965c2b
 	"github.com/stretchr/testify/require"
 	yaml "gopkg.in/yaml.v2"
 )
 
-<<<<<<< HEAD
-type bufferHandler struct {
-	flushed []*entry.Entry
-	mux     sync.Mutex
-	notify  chan struct{}
-}
-
-func (b *bufferHandler) ProcessMulti(ctx context.Context, entries []*entry.Entry) error {
-	b.mux.Lock()
-	b.flushed = append(b.flushed, entries...)
-	b.mux.Unlock()
-	b.notify <- struct{}{}
-	return nil
-}
-
-func (b *bufferHandler) Logger() *zap.SugaredLogger {
-	return nil
-}
-
-func TestBuffer(t *testing.T) {
-	config := NewConfig()
-	config.DelayThreshold = helper.Duration{
-		Duration: 100 * time.Millisecond,
-	}
-
-	buf := NewMemoryBuffer(&config)
-	numEntries := 10000
-
-	bh := bufferHandler{
-		flushed: make([]*entry.Entry, 0),
-		notify:  make(chan struct{}),
-	}
-	buf.SetHandler(&bh)
-
-	for i := 0; i < numEntries; i++ {
-		err := buf.AddWait(context.Background(), entry.New(), 0)
-		require.NoError(t, err)
-	}
-
-	for {
-		select {
-		case <-bh.notify:
-			bh.mux.Lock()
-			if len(bh.flushed) == numEntries {
-				bh.mux.Unlock()
-				return
-			}
-			bh.mux.Unlock()
-		case <-time.After(time.Second):
-			require.FailNow(t, "timed out waiting for all entries to be flushed")
-		}
-	}
-}
-
-func TestBufferSerializationRoundtrip(t *testing.T) {
-=======
 func TestBufferUnmarshalYAML(t *testing.T) {
->>>>>>> f8965c2b
 	cases := []struct {
 		name        string
 		yaml        []byte
