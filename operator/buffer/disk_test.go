--- conflicted
+++ resolved
@@ -508,11 +508,7 @@
 			timeoutCtx, cancel := context.WithTimeout(context.Background(), timeout)
 			defer cancel()
 			errGrp, ctx := errgroup.WithContext(timeoutCtx)
-<<<<<<< HEAD
-			var readCnt int64 = 0
-=======
 			readCnt := int64(0)
->>>>>>> 2d44c98f
 			// Spin off readers
 			for i := 0; i < testCase.readers; i++ {
 				errGrp.Go(
