--- conflicted
+++ resolved
@@ -68,10 +68,7 @@
 		body, _ := ioutil.ReadAll(req.Body)
 		received <- body
 	}))
-<<<<<<< HEAD
-=======
 	defer srv.Close()
->>>>>>> c8d03a5b
 
 	cfg.Address = srv.URL
 	ops, err := cfg.Build((testutil.NewBuildContext(t)))
