--- conflicted
+++ resolved
@@ -29,15 +29,9 @@
 	e := entry.New()
 	e.Severity = entry.Error
 	e.AddResourceKey("type", "global")
-<<<<<<< HEAD
-	e.AddLabel("one", "two")
-	e.AddLabel("two", "three")
-	e.Body = map[string]interface{}{
-=======
 	e.AddAttribute("one", "two")
 	e.AddAttribute("two", "three")
-	e.Record = map[string]interface{}{
->>>>>>> 0010ca6d
+	e.Body = map[string]interface{}{
 		"bool":   true,
 		"int":    123,
 		"double": 12.34,
@@ -69,13 +63,8 @@
 	e.Timestamp = now
 	e.Severity = entry.Error
 	e.AddResourceKey("type", "global")
-<<<<<<< HEAD
-	e.AddLabel("one", "two")
+	e.AddAttribute("one", "two")
 	e.Body = true
-=======
-	e.AddAttribute("one", "two")
-	e.Record = true
->>>>>>> 0010ca6d
 
 	result := Convert([]*entry.Entry{e})
 
