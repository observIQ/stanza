--- conflicted
+++ resolved
@@ -33,11 +33,7 @@
 func googleCloudBasicConfig() *GoogleCloudOutputConfig {
 	cfg := NewGoogleCloudOutputConfig("test_id")
 	cfg.ProjectID = "test_project_id"
-<<<<<<< HEAD
-	cfg.FlusherConfig.MaxWait = operator.Duration{Duration: 10 * time.Millisecond}
-=======
 	cfg.FlusherConfig.MaxWait = helper.Duration{Duration: 10 * time.Millisecond}
->>>>>>> 60b8b032
 	return cfg
 }
 
@@ -396,11 +392,7 @@
 
 	cfg := NewGoogleCloudOutputConfig(g.name)
 	cfg.ProjectID = "test_project_id"
-<<<<<<< HEAD
-	cfg.FlusherConfig.MaxWait = operator.NewDuration(10 * time.Millisecond)
-=======
 	cfg.FlusherConfig.MaxWait = helper.NewDuration(10 * time.Millisecond)
->>>>>>> 60b8b032
 	if g.configMod != nil {
 		g.configMod(cfg)
 	}
