package googlecloud

import (
	"context"
	"fmt"
	"io/ioutil"
	"net/url"
	"time"

	vkit "cloud.google.com/go/logging/apiv2"
	"github.com/golang/protobuf/ptypes"
	"github.com/observiq/stanza/entry"
	"github.com/observiq/stanza/errors"
	"github.com/observiq/stanza/internal/version"
	"github.com/observiq/stanza/operator"
	"github.com/observiq/stanza/operator/buffer"
	"github.com/observiq/stanza/operator/flusher"
	"github.com/observiq/stanza/operator/helper"
	"go.uber.org/zap"
	"golang.org/x/oauth2/google"
	"google.golang.org/api/option"
	mrpb "google.golang.org/genproto/googleapis/api/monitoredres"
	logpb "google.golang.org/genproto/googleapis/logging/v2"
	"google.golang.org/grpc"
	"google.golang.org/grpc/encoding/gzip"
)

func init() {
	operator.Register("google_cloud_output", func() operator.Builder { return NewGoogleCloudOutputConfig("") })
}

// NewGoogleCloudOutputConfig creates a new google cloud output config with default
func NewGoogleCloudOutputConfig(operatorID string) *GoogleCloudOutputConfig {
	return &GoogleCloudOutputConfig{
		OutputConfig:   helper.NewOutputConfig(operatorID, "google_cloud_output"),
		BufferConfig:   buffer.NewConfig(),
		FlusherConfig:  flusher.NewConfig(),
<<<<<<< HEAD
		Timeout:        operator.Duration{Duration: 30 * time.Second},
=======
		Timeout:        helper.Duration{Duration: 30 * time.Second},
>>>>>>> 60b8b032
		UseCompression: true,
	}
}

// GoogleCloudOutputConfig is the configuration of a google cloud output operator.
type GoogleCloudOutputConfig struct {
	helper.OutputConfig `yaml:",inline"`
	BufferConfig        buffer.Config  `json:"buffer,omitempty" yaml:"buffer,omitempty"`
	FlusherConfig       flusher.Config `json:"flusher,omitempty" yaml:"flusher,omitempty"`

<<<<<<< HEAD
	Credentials     string            `json:"credentials,omitempty"      yaml:"credentials,omitempty"`
	CredentialsFile string            `json:"credentials_file,omitempty" yaml:"credentials_file,omitempty"`
	ProjectID       string            `json:"project_id"                 yaml:"project_id"`
	LogNameField    *entry.Field      `json:"log_name_field,omitempty"   yaml:"log_name_field,omitempty"`
	TraceField      *entry.Field      `json:"trace_field,omitempty"      yaml:"trace_field,omitempty"`
	SpanIDField     *entry.Field      `json:"span_id_field,omitempty"    yaml:"span_id_field,omitempty"`
	Timeout         operator.Duration `json:"timeout,omitempty"          yaml:"timeout,omitempty"`
	UseCompression  bool              `json:"use_compression,omitempty"  yaml:"use_compression,omitempty"`
=======
	Credentials     string          `json:"credentials,omitempty"      yaml:"credentials,omitempty"`
	CredentialsFile string          `json:"credentials_file,omitempty" yaml:"credentials_file,omitempty"`
	ProjectID       string          `json:"project_id"                 yaml:"project_id"`
	LogNameField    *entry.Field    `json:"log_name_field,omitempty"   yaml:"log_name_field,omitempty"`
	TraceField      *entry.Field    `json:"trace_field,omitempty"      yaml:"trace_field,omitempty"`
	SpanIDField     *entry.Field    `json:"span_id_field,omitempty"    yaml:"span_id_field,omitempty"`
	Timeout         helper.Duration `json:"timeout,omitempty"          yaml:"timeout,omitempty"`
	UseCompression  bool            `json:"use_compression,omitempty"  yaml:"use_compression,omitempty"`
>>>>>>> 60b8b032
}

// Build will build a google cloud output operator.
func (c GoogleCloudOutputConfig) Build(buildContext operator.BuildContext) (operator.Operator, error) {
	outputOperator, err := c.OutputConfig.Build(buildContext)
	if err != nil {
		return nil, err
	}

	newBuffer, err := c.BufferConfig.Build(buildContext, c.ID())
	if err != nil {
		return nil, err
	}

	googleCloudOutput := &GoogleCloudOutput{
		OutputOperator:  outputOperator,
		credentials:     c.Credentials,
		credentialsFile: c.CredentialsFile,
		projectID:       c.ProjectID,
		buffer:          newBuffer,
		logNameField:    c.LogNameField,
		traceField:      c.TraceField,
		spanIDField:     c.SpanIDField,
		timeout:         c.Timeout.Raw(),
		useCompression:  c.UseCompression,
	}

	newFlusher := c.FlusherConfig.Build(newBuffer, googleCloudOutput.ProcessMulti, outputOperator.SugaredLogger)
	googleCloudOutput.flusher = newFlusher

	return googleCloudOutput, nil
}

// GoogleCloudOutput is an operator that sends logs to google cloud logging.
type GoogleCloudOutput struct {
	helper.OutputOperator
	buffer  buffer.Buffer
	flusher *flusher.Flusher

	credentials     string
	credentialsFile string
	projectID       string

	logNameField   *entry.Field
	traceField     *entry.Field
	spanIDField    *entry.Field
	useCompression bool

	client  *vkit.Client
	timeout time.Duration
}

// Start will start the google cloud logger.
func (p *GoogleCloudOutput) Start() error {
	var credentials *google.Credentials
	var err error
	scope := "https://www.googleapis.com/auth/logging.write"
	switch {
	case p.credentials != "" && p.credentialsFile != "":
		return errors.NewError("at most one of credentials or credentials_file can be configured", "")
	case p.credentials != "":
		credentials, err = google.CredentialsFromJSON(context.Background(), []byte(p.credentials), scope)
		if err != nil {
			return fmt.Errorf("parse credentials: %s", err)
		}
	case p.credentialsFile != "":
		credentialsBytes, err := ioutil.ReadFile(p.credentialsFile)
		if err != nil {
			return fmt.Errorf("read credentials file: %s", err)
		}
		credentials, err = google.CredentialsFromJSON(context.Background(), credentialsBytes, scope)
		if err != nil {
			return fmt.Errorf("parse credentials: %s", err)
		}
	default:
		credentials, err = google.FindDefaultCredentials(context.Background(), scope)
		if err != nil {
			return fmt.Errorf("get default credentials: %s", err)
		}
	}

	if p.projectID == "" && credentials.ProjectID == "" {
		return fmt.Errorf("no project id found on google creds")
	}

	if p.projectID == "" {
		p.projectID = credentials.ProjectID
	}

	options := make([]option.ClientOption, 0, 2)
	options = append(options, option.WithCredentials(credentials))
	options = append(options, option.WithUserAgent("StanzaLogAgent/"+version.GetVersion()))
	if p.useCompression {
		options = append(options, option.WithGRPCDialOption(grpc.WithDefaultCallOptions(grpc.UseCompressor(gzip.Name))))
	}
	ctx, cancel := context.WithTimeout(context.Background(), 10*time.Second)
	defer cancel()

	client, err := vkit.NewClient(ctx, options...)
	if err != nil {
		return fmt.Errorf("create client: %w", err)
	}
	p.client = client

	// Test writing a log message
	ctx, cancel = context.WithTimeout(context.Background(), p.timeout)
	defer cancel()
	err = p.TestConnection(ctx)
	if err != nil {
		return err
	}

	p.flusher.Start()
	return nil
}

// TestConnection will attempt to send a test entry to google cloud logging
func (p *GoogleCloudOutput) TestConnection(ctx context.Context) error {
	testEntry := entry.New()
	testEntry.Record = map[string]interface{}{"message": "Test connection"}
	if err := p.ProcessMulti(ctx, []*entry.Entry{testEntry}); err != nil {
		return fmt.Errorf("test connection: %s", err)
	}
	return nil
}

// Stop will flush the google cloud logger and close the underlying connection
func (p *GoogleCloudOutput) Stop() error {
	p.flusher.Stop()
	if err := p.buffer.Close(); err != nil {
		return err
	}
	return p.client.Close()
}

func (p *GoogleCloudOutput) Process(ctx context.Context, e *entry.Entry) error {
	return p.buffer.Add(ctx, e)
}

// ProcessMulti will process multiple log entries and send them in batch to google cloud logging.
func (p *GoogleCloudOutput) ProcessMulti(ctx context.Context, entries []*entry.Entry) error {
	pbEntries := make([]*logpb.LogEntry, 0, len(entries))
	for _, entry := range entries {
		pbEntry, err := p.createProtobufEntry(entry)
		if err != nil {
			p.Errorw("Failed to create protobuf entry. Dropping entry", zap.Any("error", err))
			continue
		}
		pbEntries = append(pbEntries, pbEntry)
	}

	req := logpb.WriteLogEntriesRequest{
		LogName:  p.toLogNamePath("default"),
		Entries:  pbEntries,
		Resource: p.defaultResource(),
	}

	ctx, cancel := context.WithTimeout(ctx, p.timeout)
	defer cancel()
	_, err := p.client.WriteLogEntries(ctx, &req)
	if err != nil {
		return fmt.Errorf("write log entries: %s", err)
	}

	return nil
}

func (p *GoogleCloudOutput) defaultResource() *mrpb.MonitoredResource {
	return &mrpb.MonitoredResource{
		Type: "global",
		Labels: map[string]string{
			"project_id": p.projectID,
		},
	}
}

func (p *GoogleCloudOutput) toLogNamePath(logName string) string {
	return fmt.Sprintf("projects/%s/logs/%s", p.projectID, url.PathEscape(logName))
}

func (p *GoogleCloudOutput) createProtobufEntry(e *entry.Entry) (newEntry *logpb.LogEntry, err error) {
	ts, err := ptypes.TimestampProto(e.Timestamp)
	if err != nil {
		return nil, err
	}

	newEntry = &logpb.LogEntry{
		Timestamp: ts,
		Labels:    e.Labels,
	}

	if p.logNameField != nil {
		var rawLogName string
		err := e.Read(*p.logNameField, &rawLogName)
		if err != nil {
			p.Warnw("Failed to set log name", zap.Error(err), "entry", e)
		} else {
			newEntry.LogName = p.toLogNamePath(rawLogName)
			e.Delete(*p.logNameField)
		}
	}

	if p.traceField != nil {
		err := e.Read(*p.traceField, &newEntry.Trace)
		if err != nil {
			p.Warnw("Failed to set trace", zap.Error(err), "entry", e)
		} else {
			e.Delete(*p.traceField)
		}
	}

	if p.spanIDField != nil {
		err := e.Read(*p.spanIDField, &newEntry.SpanId)
		if err != nil {
			p.Warnw("Failed to set span ID", zap.Error(err), "entry", e)
		} else {
			e.Delete(*p.spanIDField)
		}
	}

	newEntry.Severity = convertSeverity(e.Severity)
	err = setPayload(newEntry, e.Record)
	if err != nil {
		return nil, errors.Wrap(err, "set entry payload")
	}

	newEntry.Resource = getResource(e)

	return newEntry, nil
}<|MERGE_RESOLUTION|>--- conflicted
+++ resolved
@@ -35,11 +35,7 @@
 		OutputConfig:   helper.NewOutputConfig(operatorID, "google_cloud_output"),
 		BufferConfig:   buffer.NewConfig(),
 		FlusherConfig:  flusher.NewConfig(),
-<<<<<<< HEAD
-		Timeout:        operator.Duration{Duration: 30 * time.Second},
-=======
 		Timeout:        helper.Duration{Duration: 30 * time.Second},
->>>>>>> 60b8b032
 		UseCompression: true,
 	}
 }
@@ -47,28 +43,16 @@
 // GoogleCloudOutputConfig is the configuration of a google cloud output operator.
 type GoogleCloudOutputConfig struct {
 	helper.OutputConfig `yaml:",inline"`
-	BufferConfig        buffer.Config  `json:"buffer,omitempty" yaml:"buffer,omitempty"`
-	FlusherConfig       flusher.Config `json:"flusher,omitempty" yaml:"flusher,omitempty"`
-
-<<<<<<< HEAD
-	Credentials     string            `json:"credentials,omitempty"      yaml:"credentials,omitempty"`
-	CredentialsFile string            `json:"credentials_file,omitempty" yaml:"credentials_file,omitempty"`
-	ProjectID       string            `json:"project_id"                 yaml:"project_id"`
-	LogNameField    *entry.Field      `json:"log_name_field,omitempty"   yaml:"log_name_field,omitempty"`
-	TraceField      *entry.Field      `json:"trace_field,omitempty"      yaml:"trace_field,omitempty"`
-	SpanIDField     *entry.Field      `json:"span_id_field,omitempty"    yaml:"span_id_field,omitempty"`
-	Timeout         operator.Duration `json:"timeout,omitempty"          yaml:"timeout,omitempty"`
-	UseCompression  bool              `json:"use_compression,omitempty"  yaml:"use_compression,omitempty"`
-=======
-	Credentials     string          `json:"credentials,omitempty"      yaml:"credentials,omitempty"`
-	CredentialsFile string          `json:"credentials_file,omitempty" yaml:"credentials_file,omitempty"`
-	ProjectID       string          `json:"project_id"                 yaml:"project_id"`
-	LogNameField    *entry.Field    `json:"log_name_field,omitempty"   yaml:"log_name_field,omitempty"`
-	TraceField      *entry.Field    `json:"trace_field,omitempty"      yaml:"trace_field,omitempty"`
-	SpanIDField     *entry.Field    `json:"span_id_field,omitempty"    yaml:"span_id_field,omitempty"`
-	Timeout         helper.Duration `json:"timeout,omitempty"          yaml:"timeout,omitempty"`
-	UseCompression  bool            `json:"use_compression,omitempty"  yaml:"use_compression,omitempty"`
->>>>>>> 60b8b032
+	BufferConfig        buffer.Config   `json:"buffer,omitempty" yaml:"buffer,omitempty"`
+	FlusherConfig       flusher.Config  `json:"flusher,omitempty" yaml:"flusher,omitempty"`
+	Credentials         string          `json:"credentials,omitempty"      yaml:"credentials,omitempty"`
+	CredentialsFile     string          `json:"credentials_file,omitempty" yaml:"credentials_file,omitempty"`
+	ProjectID           string          `json:"project_id"                 yaml:"project_id"`
+	LogNameField        *entry.Field    `json:"log_name_field,omitempty"   yaml:"log_name_field,omitempty"`
+	TraceField          *entry.Field    `json:"trace_field,omitempty"      yaml:"trace_field,omitempty"`
+	SpanIDField         *entry.Field    `json:"span_id_field,omitempty"    yaml:"span_id_field,omitempty"`
+	Timeout             helper.Duration `json:"timeout,omitempty"          yaml:"timeout,omitempty"`
+	UseCompression      bool            `json:"use_compression,omitempty"  yaml:"use_compression,omitempty"`
 }
 
 // Build will build a google cloud output operator.
