package googlecloud

import (
	"context"
	"fmt"
	"io/ioutil"
	"net/url"
	"time"

	vkit "cloud.google.com/go/logging/apiv2"
	"github.com/golang/protobuf/ptypes"
	"github.com/observiq/stanza/entry"
	"github.com/observiq/stanza/errors"
	"github.com/observiq/stanza/internal/version"
	"github.com/observiq/stanza/operator"
	"github.com/observiq/stanza/operator/buffer"
	"github.com/observiq/stanza/operator/flusher"
	"github.com/observiq/stanza/operator/helper"
	"go.uber.org/zap"
	"golang.org/x/oauth2/google"
	"google.golang.org/api/option"
	mrpb "google.golang.org/genproto/googleapis/api/monitoredres"
	logpb "google.golang.org/genproto/googleapis/logging/v2"
	"google.golang.org/grpc"
	"google.golang.org/grpc/encoding/gzip"
)

func init() {
	operator.Register("google_cloud_output", func() operator.Builder { return NewGoogleCloudOutputConfig("") })
}

// NewGoogleCloudOutputConfig creates a new google cloud output config with default
func NewGoogleCloudOutputConfig(operatorID string) *GoogleCloudOutputConfig {
	return &GoogleCloudOutputConfig{
		OutputConfig:   helper.NewOutputConfig(operatorID, "google_cloud_output"),
		BufferConfig:   buffer.NewConfig(),
<<<<<<< HEAD
		Timeout:        helper.Duration{Duration: 30 * time.Second},
=======
		FlusherConfig:  flusher.NewConfig(),
		Timeout:        operator.Duration{Duration: 30 * time.Second},
>>>>>>> f8965c2b
		UseCompression: true,
	}
}

// GoogleCloudOutputConfig is the configuration of a google cloud output operator.
type GoogleCloudOutputConfig struct {
	helper.OutputConfig `yaml:",inline"`
	BufferConfig        buffer.Config  `json:"buffer,omitempty" yaml:"buffer,omitempty"`
	FlusherConfig       flusher.Config `json:"flusher,omitempty" yaml:"flusher,omitempty"`

	Credentials     string          `json:"credentials,omitempty"      yaml:"credentials,omitempty"`
	CredentialsFile string          `json:"credentials_file,omitempty" yaml:"credentials_file,omitempty"`
	ProjectID       string          `json:"project_id"                 yaml:"project_id"`
	LogNameField    *entry.Field    `json:"log_name_field,omitempty"   yaml:"log_name_field,omitempty"`
	TraceField      *entry.Field    `json:"trace_field,omitempty"      yaml:"trace_field,omitempty"`
	SpanIDField     *entry.Field    `json:"span_id_field,omitempty"    yaml:"span_id_field,omitempty"`
	Timeout         helper.Duration `json:"timeout,omitempty"          yaml:"timeout,omitempty"`
	UseCompression  bool            `json:"use_compression,omitempty"  yaml:"use_compression,omitempty"`
}

// Build will build a google cloud output operator.
func (c GoogleCloudOutputConfig) Build(buildContext operator.BuildContext) (operator.Operator, error) {
	outputOperator, err := c.OutputConfig.Build(buildContext)
	if err != nil {
		return nil, err
	}

	newBuffer, err := c.BufferConfig.Build(buildContext, c.ID())
	if err != nil {
		return nil, err
	}

	googleCloudOutput := &GoogleCloudOutput{
		OutputOperator:  outputOperator,
		credentials:     c.Credentials,
		credentialsFile: c.CredentialsFile,
		projectID:       c.ProjectID,
		buffer:          newBuffer,
		logNameField:    c.LogNameField,
		traceField:      c.TraceField,
		spanIDField:     c.SpanIDField,
		timeout:         c.Timeout.Raw(),
		useCompression:  c.UseCompression,
	}

	newFlusher := c.FlusherConfig.Build(newBuffer, googleCloudOutput.ProcessMulti, outputOperator.SugaredLogger)
	googleCloudOutput.flusher = newFlusher

	return googleCloudOutput, nil
}

// GoogleCloudOutput is an operator that sends logs to google cloud logging.
type GoogleCloudOutput struct {
	helper.OutputOperator
	buffer  buffer.Buffer
	flusher *flusher.Flusher

	credentials     string
	credentialsFile string
	projectID       string

	logNameField   *entry.Field
	traceField     *entry.Field
	spanIDField    *entry.Field
	useCompression bool

	client  *vkit.Client
	timeout time.Duration
}

// Start will start the google cloud logger.
func (p *GoogleCloudOutput) Start() error {
	var credentials *google.Credentials
	var err error
	scope := "https://www.googleapis.com/auth/logging.write"
	switch {
	case p.credentials != "" && p.credentialsFile != "":
		return errors.NewError("at most one of credentials or credentials_file can be configured", "")
	case p.credentials != "":
		credentials, err = google.CredentialsFromJSON(context.Background(), []byte(p.credentials), scope)
		if err != nil {
			return fmt.Errorf("parse credentials: %s", err)
		}
	case p.credentialsFile != "":
		credentialsBytes, err := ioutil.ReadFile(p.credentialsFile)
		if err != nil {
			return fmt.Errorf("read credentials file: %s", err)
		}
		credentials, err = google.CredentialsFromJSON(context.Background(), credentialsBytes, scope)
		if err != nil {
			return fmt.Errorf("parse credentials: %s", err)
		}
	default:
		credentials, err = google.FindDefaultCredentials(context.Background(), scope)
		if err != nil {
			return fmt.Errorf("get default credentials: %s", err)
		}
	}

	if p.projectID == "" && credentials.ProjectID == "" {
		return fmt.Errorf("no project id found on google creds")
	}

	if p.projectID == "" {
		p.projectID = credentials.ProjectID
	}

	options := make([]option.ClientOption, 0, 2)
	options = append(options, option.WithCredentials(credentials))
	options = append(options, option.WithUserAgent("StanzaLogAgent/"+version.GetVersion()))
	if p.useCompression {
		options = append(options, option.WithGRPCDialOption(grpc.WithDefaultCallOptions(grpc.UseCompressor(gzip.Name))))
	}
	ctx, cancel := context.WithTimeout(context.Background(), 10*time.Second)
	defer cancel()

	client, err := vkit.NewClient(ctx, options...)
	if err != nil {
		return fmt.Errorf("create client: %w", err)
	}
	p.client = client

	// Test writing a log message
	ctx, cancel = context.WithTimeout(context.Background(), p.timeout)
	defer cancel()
	err = p.TestConnection(ctx)
	if err != nil {
		return err
	}

	p.flusher.Start()
	return nil
}

// TestConnection will attempt to send a test entry to google cloud logging
func (p *GoogleCloudOutput) TestConnection(ctx context.Context) error {
	testEntry := entry.New()
	testEntry.Record = map[string]interface{}{"message": "Test connection"}
	if err := p.ProcessMulti(ctx, []*entry.Entry{testEntry}); err != nil {
		return fmt.Errorf("test connection: %s", err)
	}
	return nil
}

// Stop will flush the google cloud logger and close the underlying connection
func (p *GoogleCloudOutput) Stop() error {
	p.flusher.Stop()
	if err := p.buffer.Close(); err != nil {
		return err
	}
	return p.client.Close()
}

func (p *GoogleCloudOutput) Process(ctx context.Context, e *entry.Entry) error {
	return p.buffer.Add(ctx, e)
}

// ProcessMulti will process multiple log entries and send them in batch to google cloud logging.
func (p *GoogleCloudOutput) ProcessMulti(ctx context.Context, entries []*entry.Entry) error {
	pbEntries := make([]*logpb.LogEntry, 0, len(entries))
	for _, entry := range entries {
		pbEntry, err := p.createProtobufEntry(entry)
		if err != nil {
			p.Errorw("Failed to create protobuf entry. Dropping entry", zap.Any("error", err))
			continue
		}
		pbEntries = append(pbEntries, pbEntry)
	}

	req := logpb.WriteLogEntriesRequest{
		LogName:  p.toLogNamePath("default"),
		Entries:  pbEntries,
		Resource: p.defaultResource(),
	}

	ctx, cancel := context.WithTimeout(ctx, p.timeout)
	defer cancel()
	_, err := p.client.WriteLogEntries(ctx, &req)
	if err != nil {
		return fmt.Errorf("write log entries: %s", err)
	}

	return nil
}

func (p *GoogleCloudOutput) defaultResource() *mrpb.MonitoredResource {
	return &mrpb.MonitoredResource{
		Type: "global",
		Labels: map[string]string{
			"project_id": p.projectID,
		},
	}
}

func (p *GoogleCloudOutput) toLogNamePath(logName string) string {
	return fmt.Sprintf("projects/%s/logs/%s", p.projectID, url.PathEscape(logName))
}

func (p *GoogleCloudOutput) createProtobufEntry(e *entry.Entry) (newEntry *logpb.LogEntry, err error) {
	ts, err := ptypes.TimestampProto(e.Timestamp)
	if err != nil {
		return nil, err
	}

	newEntry = &logpb.LogEntry{
		Timestamp: ts,
		Labels:    e.Labels,
	}

	if p.logNameField != nil {
		var rawLogName string
		err := e.Read(*p.logNameField, &rawLogName)
		if err != nil {
			p.Warnw("Failed to set log name", zap.Error(err), "entry", e)
		} else {
			newEntry.LogName = p.toLogNamePath(rawLogName)
			e.Delete(*p.logNameField)
		}
	}

	if p.traceField != nil {
		err := e.Read(*p.traceField, &newEntry.Trace)
		if err != nil {
			p.Warnw("Failed to set trace", zap.Error(err), "entry", e)
		} else {
			e.Delete(*p.traceField)
		}
	}

	if p.spanIDField != nil {
		err := e.Read(*p.spanIDField, &newEntry.SpanId)
		if err != nil {
			p.Warnw("Failed to set span ID", zap.Error(err), "entry", e)
		} else {
			e.Delete(*p.spanIDField)
		}
	}

	newEntry.Severity = convertSeverity(e.Severity)
	err = setPayload(newEntry, e.Record)
	if err != nil {
		return nil, errors.Wrap(err, "set entry payload")
	}

	newEntry.Resource = getResource(e)

	return newEntry, nil
}<|MERGE_RESOLUTION|>--- conflicted
+++ resolved
@@ -34,12 +34,8 @@
 	return &GoogleCloudOutputConfig{
 		OutputConfig:   helper.NewOutputConfig(operatorID, "google_cloud_output"),
 		BufferConfig:   buffer.NewConfig(),
-<<<<<<< HEAD
+		FlusherConfig:  flusher.NewConfig(),
 		Timeout:        helper.Duration{Duration: 30 * time.Second},
-=======
-		FlusherConfig:  flusher.NewConfig(),
-		Timeout:        operator.Duration{Duration: 30 * time.Second},
->>>>>>> f8965c2b
 		UseCompression: true,
 	}
 }
