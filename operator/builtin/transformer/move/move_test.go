--- conflicted
+++ resolved
@@ -56,21 +56,12 @@
 			},
 		},
 		{
-<<<<<<< HEAD
 			"MoveBodyToLabel",
 			false,
 			func() *MoveOperatorConfig {
 				cfg := defaultCfg()
 				cfg.From = entry.NewBodyField("key")
-				cfg.To = entry.NewLabelField("new")
-=======
-			"MoveRecordToAttribute",
-			false,
-			func() *MoveOperatorConfig {
-				cfg := defaultCfg()
-				cfg.From = entry.NewRecordField("key")
 				cfg.To = entry.NewAttributeField("new")
->>>>>>> 0010ca6d
 				return cfg
 			}(),
 			newTestEntry,
@@ -86,21 +77,12 @@
 			},
 		},
 		{
-<<<<<<< HEAD
 			"MoveLabelToBody",
 			false,
 			func() *MoveOperatorConfig {
 				cfg := defaultCfg()
-				cfg.From = entry.NewLabelField("new")
+				cfg.From = entry.NewAttributeField("new")
 				cfg.To = entry.NewBodyField("new")
-=======
-			"MoveAttributeToRecord",
-			false,
-			func() *MoveOperatorConfig {
-				cfg := defaultCfg()
-				cfg.From = entry.NewAttributeField("new")
-				cfg.To = entry.NewRecordField("new")
->>>>>>> 0010ca6d
 				return cfg
 			}(),
 			func() *entry.Entry {
@@ -290,13 +272,8 @@
 			true,
 			func() *MoveOperatorConfig {
 				cfg := defaultCfg()
-<<<<<<< HEAD
 				cfg.From = entry.NewBodyField("nested")
-				cfg.To = entry.NewLabelField("NewNested")
-=======
-				cfg.From = entry.NewRecordField("nested")
 				cfg.To = entry.NewAttributeField("NewNested")
->>>>>>> 0010ca6d
 
 				return cfg
 			}(),
