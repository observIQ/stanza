--- conflicted
+++ resolved
@@ -119,13 +119,8 @@
 			false,
 			func() *CopyOperatorConfig {
 				cfg := defaultCfg()
-<<<<<<< HEAD
-				cfg.From = entry.NewBodyField("key")
-				cfg.To = entry.NewLabelField("key2")
-=======
-				cfg.From = entry.NewRecordField("key")
+				cfg.From = entry.NewBodyField("key")
 				cfg.To = entry.NewAttributeField("key2")
->>>>>>> 0010ca6d
 				return cfg
 			}(),
 			newTestEntry,
@@ -146,13 +141,8 @@
 			false,
 			func() *CopyOperatorConfig {
 				cfg := defaultCfg()
-<<<<<<< HEAD
-				cfg.From = entry.NewLabelField("key")
+				cfg.From = entry.NewAttributeField("key")
 				cfg.To = entry.NewBodyField("key2")
-=======
-				cfg.From = entry.NewAttributeField("key")
-				cfg.To = entry.NewRecordField("key2")
->>>>>>> 0010ca6d
 				return cfg
 			}(),
 			func() *entry.Entry {
@@ -230,13 +220,8 @@
 			true,
 			func() *CopyOperatorConfig {
 				cfg := defaultCfg()
-<<<<<<< HEAD
 				cfg.From = entry.NewBodyField("nested")
-				cfg.To = entry.NewLabelField("invalid")
-=======
-				cfg.From = entry.NewRecordField("nested")
 				cfg.To = entry.NewAttributeField("invalid")
->>>>>>> 0010ca6d
 				return cfg
 			}(),
 			newTestEntry,
