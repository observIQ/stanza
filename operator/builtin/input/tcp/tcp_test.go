--- conflicted
+++ resolved
@@ -158,13 +158,8 @@
 					expectedAttributes["net.peer.ip"] = addr.IP.String()
 					expectedAttributes["net.peer.port"] = strconv.FormatInt(int64(addr.Port), 10)
 				}
-<<<<<<< HEAD
 				require.Equal(t, expectedMessage, entry.Body)
-				require.Equal(t, expectedLabels, entry.Labels)
-=======
-				require.Equal(t, expectedMessage, entry.Record)
 				require.Equal(t, expectedAttributes, entry.Attributes)
->>>>>>> 0010ca6d
 			case <-time.After(time.Second):
 				require.FailNow(t, "Timed out waiting for message to be written")
 			}
