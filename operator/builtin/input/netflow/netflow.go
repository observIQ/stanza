--- conflicted
+++ resolved
@@ -1,194 +1,31 @@
 package netflow
 
-import (
-	"context"
-	"flag"
-<<<<<<< HEAD
-	"fmt"
-	"net"
-	"runtime"
-	"sync"
-=======
->>>>>>> 4d2cb9e3
+import "fmt"
 
-	flowmessage "github.com/cloudflare/goflow/v3/pb"
-	"github.com/fatih/structs"
-	"github.com/observiq/stanza/errors"
-	log "github.com/sirupsen/logrus"
-	"go.uber.org/zap"
-)
-
-var (
-	version    = ""
-	buildinfos = ""
-	AppVersion = "GoFlow " + version + " " + buildinfos
-
-	/*SFlowEnable = flag.Bool("sflow", true, "Enable sFlow")
-	SFlowAddr   = flag.String("sflow.addr", "", "sFlow listening address")
-	SFlowPort   = flag.Int("sflow.port", 6343, "sFlow listening port")
-	SFlowReuse  = flag.Bool("sflow.reuserport", false, "Enable so_reuseport for sFlow")*/
-
-	/*NFLEnable = flag.Bool("nfl", true, "Enable NetFlow v5")
-	NFLAddr   = flag.String("nfl.addr", "", "NetFlow v5 listening address")
-	NFLPort   = flag.Int("nfl.port", 2056, "NetFlow v5 listening port")
-	NFLReuse  = flag.Bool("nfl.reuserport", false, "Enable so_reuseport for NetFlow v5")*/
-
-	NFEnable = flag.Bool("nf", true, "Enable NetFlow/IPFIX")
-	NFAddr   = flag.String("nf.addr", "", "NetFlow/IPFIX listening address")
-	NFPort   = flag.Int("nf.port", 2055, "NetFlow/IPFIX listening port")
-	NFReuse  = flag.Bool("nf.reuserport", false, "Enable so_reuseport for NetFlow/IPFIX")
-
-	Workers  = flag.Int("workers", 1, "Number of workers per collector")
-	LogLevel = flag.String("loglevel", "info", "Log level")
-	LogFmt   = flag.String("logfmt", "normal", "Log formatter")
-
-	EnableKafka = flag.Bool("kafka", true, "Enable Kafka")
-	FixedLength = flag.Bool("proto.fixedlen", false, "Enable fixed length protobuf")
-	MetricsAddr = flag.String("metrics.addr", ":8080", "Metrics address")
-	MetricsPath = flag.String("metrics.path", "/metrics", "Metrics path")
-
-	TemplatePath = flag.String("templates.path", "/templates", "NetFlow/IPFIX templates list")
-
-	Version = flag.Bool("v", false, "Print version")
-)
-
-// Publish is required by GoFlows util.Transport interface
-func (n NetflowInput) Publish(messages []*flowmessage.FlowMessage) {
-	go func() {
-		for _, msg := range messages {
-			structParser := structs.New(msg)
-			structParser.TagName = "json"
-			m := structParser.Map()
-
-			// https://github.com/cloudflare/goflow/blob/ddd88a7faa89bd9a8e75f0ceca17cbb443c14a8f/pb/flow.pb.go#L57
-			// IP address keys are []byte encoded
-			byteKeys := [...]string{
-				"SamplerAddress",
-				"SrcAddr",
-				"DstAddr",
-				"NextHop",
-				"SrcAddrEncap",
-				"DstAddrEncap",
-			}
-			var err error
-			for _, key := range byteKeys {
-				m, err = mapBytesToString(m, key)
-				if err != nil {
-					n.Errorf(fmt.Sprintf("error converting %s to string", key), zap.Error(err))
-				}
-
-			}
-
-			entry, err := n.NewEntry(m)
-			if err != nil {
-				log.Error(err)
-				continue
-			}
-			n.Write(context.Background(), entry)
-		}
-	}()
-
+// NetflowConfig is the configuration of a netflow input operator.
+type NetflowConfig struct {
+	Address string `json:"address,omitempty" yaml:"address,omitempty"`
+	Port    uint   `json:"port,omitempty"    yaml:"port,omitempty"`
+	Reuse   bool   `json:"reuse,omitempty"   yaml:"reuse,omitempty"`
+	Workers uint   `json:"workers,omitempty" yaml:"workers,omitempty"`
 }
 
-// more or less copied from goflows main package
-/*func startGoFlow(transport utils.Transport, NFLEnable, NFLReuse bool, NFLAddr string, NFLPort int) {
-
-	runtime.GOMAXPROCS(runtime.NumCPU())
-
-	log.Info("Starting GoFlow")
-
-	sSFlow := &utils.StateSFlow{
-		Transport: transport,
-		Logger:    log.StandardLogger(),
-	}
-	sNF := &utils.StateNetFlow{
-		Transport: transport,
-		Logger:    log.StandardLogger(),
-	}
-	sNFL := &utils.StateNFLegacy{
-		Transport: transport,
-		Logger:    log.StandardLogger(),
+func (c *NetflowConfig) Init() error {
+	if c.Address == "" {
+		c.Address = "0.0.0.0"
 	}
 
-	// TODO: This will expose prom metrics, do we want this?
-	//go httpServer(sNF)
+	if c.Port == 0 {
+		return fmt.Errorf("port is a required parameter")
+	}
 
-	wg := &sync.WaitGroup{}
-	if *SFlowEnable {
-		wg.Add(1)
-		go func() {
-			log.WithFields(log.Fields{
-				"Type": "sFlow"}).
-				Infof("Listening on UDP %v:%v", *SFlowAddr, *SFlowPort)
+	if c.Workers == 0 {
+		c.Workers = 1
+	}
 
-			err := sSFlow.FlowRoutine(*Workers, *SFlowAddr, *SFlowPort, *SFlowReuse)
-			if err != nil {
-				log.Fatalf("Fatal error: could not listen to UDP (%v)", err)
-			}
-			wg.Done()
-		}()
+	if c.Workers == 0 {
+		c.Workers = 1
 	}
-	if *NFEnable {
-		wg.Add(1)
-		go func() {
-			log.WithFields(log.Fields{
-				"Type": "NetFlow"}).
-				Infof("Listening on UDP %v:%v", *NFAddr, *NFPort)
 
-			err := sNF.FlowRoutine(*Workers, *NFAddr, *NFPort, *NFReuse)
-			if err != nil {
-				log.Fatalf("Fatal error: could not listen to UDP (%v)", err)
-			}
-			wg.Done()
-		}()
-	}
-	if NFLEnable {
-		wg.Add(1)
-		go func() {
-			log.WithFields(log.Fields{
-				"Type": "NetFlowLegacy"}).
-				Infof("Listening on UDP %v:%v", NFLAddr, NFLPort)
-
-			err := sNFL.FlowRoutine(*Workers, NFLAddr, NFLPort, NFLReuse)
-			if err != nil {
-				log.Fatalf("Fatal error: could not listen to UDP (%v)", err)
-			}
-			wg.Done()
-		}()
-	}
-	wg.Wait()
-}
-<<<<<<< HEAD
-
-// converts a key from []byte to string if it exists
-func mapBytesToString(m map[string]interface{}, key string) (map[string]interface{}, error) {
-	if val, ok := m[key]; ok {
-		delete(m, key)
-		switch x := val.(type) {
-		case []byte:
-			ip, err := bytesToIP(x)
-			if err != nil {
-				return nil, errors.Wrap(err, "error converting DstAddr to string")
-			}
-			m[key] = ip.String()
-			return m, nil
-		default:
-			return nil, fmt.Errorf("type %T cannot be parsed as an IP address", val)
-		}
-
-	}
-	return m, nil
-}
-
-func bytesToIP(b []byte) (net.IP, error) {
-	switch x := len(b); x {
-	case 4, 16:
-		var ip net.IP = b
-		return ip, nil
-	default:
-		return nil, fmt.Errorf("cannot convert byte slice to ip address, expected length of 4 or 16 got %d", x)
-	}
-}
-=======
-*/
->>>>>>> 4d2cb9e3
+	return nil
+}