--- conflicted
+++ resolved
@@ -184,8 +184,6 @@
 	}
 	f.lastPollReaders = readers
 
-<<<<<<< HEAD
-=======
 	if f.deleteAfterRead {
 		f.Debug("cleaning up log files that have been consumed")
 		for _, reader := range readers {
@@ -202,7 +200,6 @@
 	}
 	f.lastPollReaders = readers
 
->>>>>>> 79e55a14
 	f.saveCurrent(readers)
 	f.syncLastPollFiles()
 }
