package file

import (
	"bufio"
	"context"
	"fmt"
	"os"
	"path/filepath"

	"github.com/observiq/stanza/entry"
	"github.com/observiq/stanza/errors"
	"go.uber.org/zap"
	"golang.org/x/text/encoding"
	"golang.org/x/text/transform"
)

// File attributes contains information about file paths
type fileAttributes struct {
	Name         string
	Path         string
	ResolvedName string
	ResolvedPath string
}

// resolveFileAttributes resolves file attributes
// and sets it to empty string in case of error
func (f *InputOperator) resolveFileAttributes(path string) *fileAttributes {
	resolved, err := filepath.EvalSymlinks(path)
	if err != nil {
		f.Error(err)
	}

	abs, err := filepath.Abs(resolved)
	if err != nil {
		f.Error(err)
	}

	return &fileAttributes{
		Path:         path,
		Name:         filepath.Base(path),
		ResolvedPath: abs,
		ResolvedName: filepath.Base(abs),
	}
}

// Reader manages a single file
type Reader struct {
	Fingerprint *Fingerprint
	Offset      int64

<<<<<<< HEAD
	// HeaderLabels is an optional map that contains entry labels
	// derived from a log files' headers, added to every body
	HeaderLabels map[string]string
=======
	// HeaderAttributes is an optional map that contains entry attributes
	// derived from a log files' headers, added to every record
	HeaderAttributes map[string]string
>>>>>>> 0010ca6d

	generation     int
	fileInput      *InputOperator
	file           *os.File
	fileAttributes *fileAttributes

	decoder      *encoding.Decoder
	decodeBuffer []byte

	*zap.SugaredLogger `json:"-"`
}

// NewReader creates a new file reader
func (f *InputOperator) NewReader(path string, file *os.File, fp *Fingerprint) (*Reader, error) {
	r := &Reader{
		Fingerprint:      fp,
		HeaderAttributes: make(map[string]string),
		file:             file,
		fileInput:        f,
		SugaredLogger:    f.SugaredLogger.With("path", path),
		decoder:          f.encoding.Encoding.NewDecoder(),
		decodeBuffer:     make([]byte, 1<<12),
		fileAttributes:   f.resolveFileAttributes(path),
	}
	return r, nil
}

// Copy creates a deep copy of a Reader
func (f *Reader) Copy(file *os.File) (*Reader, error) {
	reader, err := f.fileInput.NewReader(f.fileAttributes.Path, file, f.Fingerprint.Copy())
	if err != nil {
		return nil, err
	}
	reader.Offset = f.Offset
	for k, v := range f.HeaderAttributes {
		reader.HeaderAttributes[k] = v
	}
	return reader, nil
}

// InitializeOffset sets the starting offset
func (f *Reader) InitializeOffset(startAtBeginning bool) error {
	if !startAtBeginning {
		info, err := f.file.Stat()
		if err != nil {
			return fmt.Errorf("stat: %s", err)
		}
		f.Offset = info.Size()
	}
	return nil
}

type consumerFunc func(context.Context, []byte) error

// ReadToEnd will read until the end of the file
func (f *Reader) ReadToEnd(ctx context.Context) {
	f.readFile(ctx, f.emit)
}

// ReadHeaders will read a files headers
func (f *Reader) ReadHeaders(ctx context.Context) {
	f.readFile(ctx, f.readHeaders)
}

func (f *Reader) readFile(ctx context.Context, consumer consumerFunc) {
	if _, err := f.file.Seek(f.Offset, 0); err != nil {
		f.Errorw("Failed to seek", zap.Error(err))
		return
	}
	scanner := NewPositionalScanner(f, f.fileInput.MaxLogSize, f.Offset, f.fileInput.SplitFunc)

	// Iterate over the tokenized file
	for {
		select {
		case <-ctx.Done():
			return
		default:
		}
		ok := scanner.Scan()
		if !ok {
			if err := getScannerError(scanner); err != nil {
				f.Errorw("Failed during scan", zap.Error(err))
			}
			break
		}
		if err := consumer(ctx, scanner.Bytes()); err != nil {
			// return if header parsing is done
			if err == errEndOfHeaders {
				return
			}
			f.Error("Failed to consume entry", zap.Error(err))
		}
		f.Offset = scanner.Pos()
	}
}

var errEndOfHeaders = fmt.Errorf("finished header parsing, no header found")

func (f *Reader) readHeaders(ctx context.Context, msgBuf []byte) error {
	byteMatches := f.fileInput.attributeRegex.FindSubmatch(msgBuf)
	if len(byteMatches) != 3 {
		// return early, assume this failure means the file does not
		// contain anymore headers
		return errEndOfHeaders
	}
	matches := make([]string, len(byteMatches))
	for i, byteSlice := range byteMatches {
		matches[i] = string(byteSlice)
	}
	if f.HeaderAttributes == nil {
		f.HeaderAttributes = make(map[string]string)
	}
	f.HeaderAttributes[matches[1]] = matches[2]
	return nil
}

// Close will close the file
func (f *Reader) Close() {
	if f.file != nil {
		if err := f.file.Close(); err != nil {
			f.Warnf("Problem closing reader", "Error", err.Error())
		}
	}
}

// Emit creates an entry with the decoded message and sends it to the next
// operator in the pipeline
func (f *Reader) emit(ctx context.Context, msgBuf []byte) error {
	// Skip the entry if it's empty
	if len(msgBuf) == 0 {
		return nil
	}

	msg, err := f.decode(msgBuf)
	if err != nil {
		return fmt.Errorf("decode: %s", err)
	}

	e, err := f.fileInput.NewEntry(msg)
	if err != nil {
		return fmt.Errorf("create entry: %s", err)
	}

	if err := e.Set(f.fileInput.FilePathField, f.fileAttributes.Path); err != nil {
		return err
	}
	if err := e.Set(f.fileInput.FileNameField, filepath.Base(f.fileAttributes.Path)); err != nil {
		return err
	}

	if err := e.Set(f.fileInput.FilePathResolvedField, f.fileAttributes.ResolvedPath); err != nil {
		return err
	}
	if err := e.Set(f.fileInput.FileNameResolvedField, f.fileAttributes.ResolvedName); err != nil {
		return err
	}

	// Set W3C headers as attributes
	for k, v := range f.HeaderAttributes {
		field := entry.NewAttributeField(k)
		if err := e.Set(field, v); err != nil {
			return err
		}
	}

	f.fileInput.Write(ctx, e)
	return nil
}

// decode converts the bytes in msgBuf to utf-8 from the configured encoding
func (f *Reader) decode(msgBuf []byte) (string, error) {
	for {
		f.decoder.Reset()
		nDst, _, err := f.decoder.Transform(f.decodeBuffer, msgBuf, true)
		if err != nil && err == transform.ErrShortDst {
			f.decodeBuffer = make([]byte, len(f.decodeBuffer)*2)
			continue
		} else if err != nil {
			return "", fmt.Errorf("transform encoding: %s", err)
		}
		return string(f.decodeBuffer[:nDst]), nil
	}
}

func getScannerError(scanner *PositionalScanner) error {
	err := scanner.Err()
	if err == bufio.ErrTooLong {
		return errors.NewError("log entry too large", "increase max_log_size or ensure that multiline regex patterns terminate")
	} else if err != nil {
		return errors.Wrap(err, "scanner error")
	}
	return nil
}
func (f *Reader) Read(dst []byte) (int, error) {
	if len(f.Fingerprint.FirstBytes) == f.fileInput.fingerprintSize {
		return f.file.Read(dst)
	}
	n, err := f.file.Read(dst)
	appendCount := min0(n, f.fileInput.fingerprintSize-int(f.Offset))
	f.Fingerprint.FirstBytes = append(f.Fingerprint.FirstBytes[:f.Offset], dst[:appendCount]...)
	return n, err
}

func min0(a, b int) int {
	if a < 0 || b < 0 {
		return 0
	}
	if a < b {
		return a
	}
	return b
}<|MERGE_RESOLUTION|>--- conflicted
+++ resolved
@@ -48,15 +48,9 @@
 	Fingerprint *Fingerprint
 	Offset      int64
 
-<<<<<<< HEAD
-	// HeaderLabels is an optional map that contains entry labels
+	// HeaderAttributes is an optional map that contains entry attributes
 	// derived from a log files' headers, added to every body
-	HeaderLabels map[string]string
-=======
-	// HeaderAttributes is an optional map that contains entry attributes
-	// derived from a log files' headers, added to every record
 	HeaderAttributes map[string]string
->>>>>>> 0010ca6d
 
 	generation     int
 	fileInput      *InputOperator
