package file

import (
	"context"
	"fmt"
	"io"
	"io/ioutil"
	"log"
	"math/rand"
	"os"
	"path/filepath"
	"runtime"
	"strconv"
	"sync"
	"testing"
	"time"

	"github.com/observiq/nanojack"
	"github.com/observiq/stanza/entry"
	"github.com/observiq/stanza/operator"
	"github.com/observiq/stanza/operator/helper"
	"github.com/observiq/stanza/testutil"
	"github.com/stretchr/testify/require"
)

func newDefaultConfig(tempDir string) *InputConfig {
	cfg := NewInputConfig("testfile")
	cfg.PollInterval = helper.Duration{Duration: 50 * time.Millisecond}
	cfg.StartAt = "beginning"
	cfg.Include = []string{fmt.Sprintf("%s/*", tempDir)}
	cfg.OutputIDs = []string{"fake"}
	return cfg
}

func newTestFileOperator(t *testing.T, cfgMod func(*InputConfig)) (*InputOperator, chan *entry.Entry, string) {
	fakeOutput := testutil.NewFakeOutput(t)
	tempDir := testutil.NewTempDir(t)

	cfg := newDefaultConfig(tempDir)
	if cfgMod != nil {
		cfgMod(cfg)
	}
	pg, err := cfg.Build(testutil.NewBuildContext(t))
	if err != nil {
		t.Fatalf("Error building operator: %s", err)
	}
	err = pg.SetOutputs([]operator.Operator{fakeOutput})
	require.NoError(t, err)

	return pg.(*InputOperator), fakeOutput.Received, tempDir
}

func openFile(t testing.TB, path string) *os.File {
	file, err := os.OpenFile(path, os.O_CREATE|os.O_RDWR, 0777)
	require.NoError(t, err)
	t.Cleanup(func() { _ = file.Close() })
	return file
}

func openTemp(t testing.TB, tempDir string) *os.File {
	return openTempWithPattern(t, tempDir, "")
}

func reopenTemp(t testing.TB, name string) *os.File {
	return openTempWithPattern(t, filepath.Dir(name), filepath.Base(name))
}

func openTempWithPattern(t testing.TB, tempDir, pattern string) *os.File {
	file, err := ioutil.TempFile(tempDir, pattern)
	require.NoError(t, err)
	t.Cleanup(func() { _ = file.Close() })
	return file
}

func setLoggerRotation(t testing.TB, tempDir string, maxLines int) {
	file, err := ioutil.TempFile(tempDir, "")
	require.NoError(t, err)
	_ = file.Close() // will be managed by rotator

	rotator := nanojack.Logger{
		Filename: file.Name(),
		MaxLines: maxLines,
	}

	log.SetOutput(&rotator)

	t.Cleanup(func() { _ = rotator.Close() })
}

func writeString(t testing.TB, file *os.File, s string) {
	_, err := file.WriteString(s)
	require.NoError(t, err)
}

func TestBuild(t *testing.T) {
	t.Parallel()
	fakeOutput := testutil.NewMockOperator("fake")

	basicConfig := func() *InputConfig {
		cfg := NewInputConfig("testfile")
		cfg.OutputIDs = []string{"fake"}
		cfg.Include = []string{"/var/log/testpath.*"}
		cfg.Exclude = []string{"/var/log/testpath.ex*"}
		cfg.PollInterval = helper.Duration{Duration: 10 * time.Millisecond}
		return cfg
	}

	cases := []struct {
		name             string
		modifyBaseConfig func(*InputConfig)
		errorRequirement require.ErrorAssertionFunc
		validate         func(*testing.T, *InputOperator)
	}{
		{
			"Basic",
			func(f *InputConfig) { return },
			require.NoError,
			func(t *testing.T, f *InputOperator) {
				require.Equal(t, f.OutputOperators[0], fakeOutput)
				require.Equal(t, f.Include, []string{"/var/log/testpath.*"})
				require.Equal(t, f.FilePathField, entry.NewNilField())
				require.Equal(t, f.FileNameField, entry.NewLabelField("file_name"))
				require.Equal(t, f.PollInterval, 10*time.Millisecond)
			},
		},
		{
			"BadIncludeGlob",
			func(f *InputConfig) {
				f.Include = []string{"["}
			},
			require.Error,
			nil,
		},
		{
			"BadExcludeGlob",
			func(f *InputConfig) {
				f.Include = []string{"["}
			},
			require.Error,
			nil,
		},
		{
			"MultilineConfiguredStartAndEndPatterns",
			func(f *InputConfig) {
				f.Multiline = &MultilineConfig{
					LineEndPattern:   "Exists",
					LineStartPattern: "Exists",
				}
			},
			require.Error,
			nil,
		},
		{
			"MultilineConfiguredStartPattern",
			func(f *InputConfig) {
				f.Multiline = &MultilineConfig{
					LineStartPattern: "START.*",
				}
			},
			require.NoError,
			func(t *testing.T, f *InputOperator) {},
		},
		{
			"MultilineConfiguredEndPattern",
			func(f *InputConfig) {
				f.Multiline = &MultilineConfig{
					LineEndPattern: "END.*",
				}
			},
			require.NoError,
			func(t *testing.T, f *InputOperator) {},
		},
		{
			"InvalidEncoding",
			func(f *InputConfig) {
				f.Encoding = "UTF-3233"
			},
			require.Error,
			nil,
		},
		{
			"LineStartAndEnd",
			func(f *InputConfig) {
				f.Multiline = &MultilineConfig{
					LineStartPattern: ".*",
					LineEndPattern:   ".*",
				}
			},
			require.Error,
			nil,
		},
		{
			"NoLineStartOrEnd",
			func(f *InputConfig) {
				f.Multiline = &MultilineConfig{}
			},
			require.Error,
			nil,
		},
		{
			"InvalidLineStartRegex",
			func(f *InputConfig) {
				f.Multiline = &MultilineConfig{
					LineStartPattern: "(",
				}
			},
			require.Error,
			nil,
		},
		{
			"InvalidLineEndRegex",
			func(f *InputConfig) {
				f.Multiline = &MultilineConfig{
					LineEndPattern: "(",
				}
			},
			require.Error,
			nil,
		},
	}

	for _, tc := range cases {
		t.Run(tc.name, func(t *testing.T) {
			tc := tc
			t.Parallel()
			cfg := basicConfig()
			tc.modifyBaseConfig(cfg)

			plg, err := cfg.Build(testutil.NewBuildContext(t))
			tc.errorRequirement(t, err)
			if err != nil {
				return
			}

			err = plg.SetOutputs([]operator.Operator{fakeOutput})
			require.NoError(t, err)

			fileInput := plg.(*InputOperator)
			tc.validate(t, fileInput)
		})
	}
}

func TestCleanStop(t *testing.T) {
	t.Parallel()
	t.Skip(`Skipping due to goroutine leak in opencensus.
See this issue for details: https://github.com/census-instrumentation/opencensus-go/issues/1191#issuecomment-610440163`)
	// defer goleak.VerifyNone(t)

	operator, _, tempDir := newTestFileOperator(t, nil)
	_ = openTemp(t, tempDir)
	err := operator.Start()
	require.NoError(t, err)
	operator.Stop()
}

// AddFields tests that the `file_name` and `file_path` fields are included
// when IncludeFileName and IncludeFilePath are set to true
func TestAddFileFields(t *testing.T) {
	t.Parallel()
	operator, logReceived, tempDir := newTestFileOperator(t, func(cfg *InputConfig) {
		cfg.IncludeFileName = true
		cfg.IncludeFilePath = true
	})

	// Create a file, then start
	temp := openTemp(t, tempDir)
	writeString(t, temp, "testlog\n")

	require.NoError(t, operator.Start())
	defer operator.Stop()

	e := waitForOne(t, logReceived)
	require.Equal(t, filepath.Base(temp.Name()), e.Labels["file_name"])
	require.Equal(t, temp.Name(), e.Labels["file_path"])
}

// ReadExistingLogs tests that, when starting from beginning, we
// read all the lines that are already there
func TestReadExistingLogs(t *testing.T) {
	t.Parallel()
	operator, logReceived, tempDir := newTestFileOperator(t, nil)

	// Create a file, then start
	temp := openTemp(t, tempDir)
	writeString(t, temp, "testlog1\ntestlog2\n")

	require.NoError(t, operator.Start())
	defer operator.Stop()

	waitForMessage(t, logReceived, "testlog1")
	waitForMessage(t, logReceived, "testlog2")
}

// ReadNewLogs tests that, after starting, if a new file is created
// all the entries in that file are read from the beginning
func TestReadNewLogs(t *testing.T) {
	t.Parallel()
	operator, logReceived, tempDir := newTestFileOperator(t, nil)

	// Poll once so we know this isn't a new file
	operator.poll(context.Background())
	defer operator.Stop()

	// Create a new file
	temp := openTemp(t, tempDir)
	writeString(t, temp, "testlog\n")

	// Poll a second time after the file has been created
	operator.poll(context.Background())

	// Expect the message to come through
	waitForMessage(t, logReceived, "testlog")
}

// ReadExistingAndNewLogs tests that, on startup, if start_at
// is set to `beginning`, we read the logs that are there, and
// we read any additional logs that are written after startup
func TestReadExistingAndNewLogs(t *testing.T) {
	t.Parallel()
	operator, logReceived, tempDir := newTestFileOperator(t, nil)

	// Start with a file with an entry in it, and expect that entry
	// to come through when we poll for the first time
	temp := openTemp(t, tempDir)
	writeString(t, temp, "testlog1\n")
<<<<<<< HEAD
	source.poll(context.Background())
=======
	operator.poll(context.Background())
	defer operator.Stop()
>>>>>>> 81a7193f
	waitForMessage(t, logReceived, "testlog1")

	// Write a second entry, and expect that entry to come through
	// as well
	writeString(t, temp, "testlog2\n")
	operator.poll(context.Background())
	waitForMessage(t, logReceived, "testlog2")
}

// StartAtEnd tests that when `start_at` is configured to `end`,
// we don't read any entries that were in the file before startup
func TestStartAtEnd(t *testing.T) {
	t.Parallel()
	operator, logReceived, tempDir := newTestFileOperator(t, func(cfg *InputConfig) {
		cfg.StartAt = "end"
	})

	temp := openTemp(t, tempDir)
	writeString(t, temp, "testlog1\n")

	// Expect no entries on the first poll
<<<<<<< HEAD
	source.poll(context.Background())
=======
	operator.poll(context.Background())
	defer operator.Stop()
>>>>>>> 81a7193f
	expectNoMessages(t, logReceived)

	// Expect any new entries after the first poll
	writeString(t, temp, "testlog2\n")
	operator.poll(context.Background())
	waitForMessage(t, logReceived, "testlog2")
}

// StartAtEndNewFile tests that when `start_at` is configured to `end`,
// a file created after the source has been started is read from the
// beginning
func TestStartAtEndNewFile(t *testing.T) {
	t.Parallel()
	operator, logReceived, tempDir := newTestFileOperator(t, nil)
	operator.startAtBeginning = false

<<<<<<< HEAD
	source.poll(context.Background())
=======
	operator.poll(context.Background())
	defer operator.Stop()
>>>>>>> 81a7193f

	temp := openTemp(t, tempDir)
	writeString(t, temp, "testlog1\ntestlog2\n")

	operator.poll(context.Background())
	waitForMessage(t, logReceived, "testlog1")
	waitForMessage(t, logReceived, "testlog2")
}

// NoNewline tests that an entry will still be sent eventually
// even if the file doesn't end in a newline
func TestNoNewline(t *testing.T) {
	t.Parallel()
	operator, logReceived, tempDir := newTestFileOperator(t, nil)

	temp := openTemp(t, tempDir)
	writeString(t, temp, "testlog1\ntestlog2")

	require.NoError(t, operator.Start())
	defer operator.Stop()

	waitForMessage(t, logReceived, "testlog1")
	waitForMessage(t, logReceived, "testlog2")
}

// SkipEmpty tests that the any empty lines are skipped
func TestSkipEmpty(t *testing.T) {
	t.Parallel()
	operator, logReceived, tempDir := newTestFileOperator(t, nil)

	temp := openTemp(t, tempDir)
	writeString(t, temp, "testlog1\n\ntestlog2\n")

	require.NoError(t, operator.Start())
	defer operator.Stop()

	waitForMessage(t, logReceived, "testlog1")
	waitForMessage(t, logReceived, "testlog2")
}

<<<<<<< HEAD
// SplitWrite tests a line written in two writes
// close together still is read as a single entry
func TestFileSource_SplitWrite(t *testing.T) {
	t.Parallel()
	source, logReceived, tempDir := newTestFileSource(t, nil)

	temp := openTemp(t, tempDir)
	writeString(t, temp, "testlog1")

	source.poll(context.Background())

	writeString(t, temp, "testlog2\n")

	source.poll(context.Background())
	waitForMessage(t, logReceived, "testlog1testlog2")
}

func TestFileSource_DecodeBufferIsResized(t *testing.T) {
=======
func TestDecodeBufferIsResized(t *testing.T) {
>>>>>>> 81a7193f
	t.Parallel()
	operator, logReceived, tempDir := newTestFileOperator(t, nil)

	require.NoError(t, operator.Start())
	defer operator.Stop()

	temp := openTemp(t, tempDir)
	expected := stringWithLength(1<<12 + 1)
	writeString(t, temp, expected+"\n")

	waitForMessage(t, logReceived, expected)
}

func TestMultiFileSimple(t *testing.T) {
	t.Parallel()
	operator, logReceived, tempDir := newTestFileOperator(t, nil)

	temp1 := openTemp(t, tempDir)
	temp2 := openTemp(t, tempDir)

	writeString(t, temp1, "testlog1\n")
	writeString(t, temp2, "testlog2\n")

	require.NoError(t, operator.Start())
	defer operator.Stop()

	waitForMessages(t, logReceived, []string{"testlog1", "testlog2"})
}

func TestMultiFileParallel_PreloadedFiles(t *testing.T) {
	t.Parallel()

	getMessage := func(f, m int) string { return fmt.Sprintf("file %d, message %d", f, m) }

	operator, logReceived, tempDir := newTestFileOperator(t, nil)

	numFiles := 10
	numMessages := 100

	expected := make([]string, 0, numFiles*numMessages)
	for i := 0; i < numFiles; i++ {
		for j := 0; j < numMessages; j++ {
			expected = append(expected, getMessage(i, j))
		}
	}

	var wg sync.WaitGroup
	for i := 0; i < numFiles; i++ {
		temp := openTemp(t, tempDir)
		wg.Add(1)
		go func(tf *os.File, f int) {
			defer wg.Done()
			for j := 0; j < numMessages; j++ {
				writeString(t, tf, getMessage(f, j)+"\n")
			}
		}(temp, i)
	}

	require.NoError(t, operator.Start())
	defer operator.Stop()

	waitForMessages(t, logReceived, expected)
	wg.Wait()
}

func TestMultiFileParallel_LiveFiles(t *testing.T) {
	t.Parallel()

	getMessage := func(f, m int) string { return fmt.Sprintf("file %d, message %d", f, m) }

	operator, logReceived, tempDir := newTestFileOperator(t, nil)

	numFiles := 10
	numMessages := 100

	expected := make([]string, 0, numFiles*numMessages)
	for i := 0; i < numFiles; i++ {
		for j := 0; j < numMessages; j++ {
			expected = append(expected, getMessage(i, j))
		}
	}

	require.NoError(t, operator.Start())
	defer operator.Stop()

	temps := make([]*os.File, 0, numFiles)
	for i := 0; i < numFiles; i++ {
		temps = append(temps, openTemp(t, tempDir))
	}

	var wg sync.WaitGroup
	for i, temp := range temps {
		wg.Add(1)
		go func(tf *os.File, f int) {
			defer wg.Done()
			for j := 0; j < numMessages; j++ {
				writeString(t, tf, getMessage(f, j)+"\n")
			}
		}(temp, i)
	}

	waitForMessages(t, logReceived, expected)
	wg.Wait()
}

func TestMultiFileRotate(t *testing.T) {
	t.Parallel()

	getMessage := func(f, k, m int) string { return fmt.Sprintf("file %d-%d, message %d", f, k, m) }

	operator, logReceived, tempDir := newTestFileOperator(t, nil)

	numFiles := 3
	numMessages := 3
	numRotations := 3

	expected := make([]string, 0, numFiles*numMessages*numRotations)
	for i := 0; i < numFiles; i++ {
		for j := 0; j < numMessages; j++ {
			for k := 0; k < numRotations; k++ {
				expected = append(expected, getMessage(i, k, j))
			}
		}
	}

	require.NoError(t, operator.Start())
	defer operator.Stop()

	temps := make([]*os.File, 0, numFiles)
	for i := 0; i < numFiles; i++ {
		temps = append(temps, openTemp(t, tempDir))
	}

	var wg sync.WaitGroup
	for i, temp := range temps {
		wg.Add(1)
		go func(tf *os.File, f int) {
			defer wg.Done()
			for k := 0; k < numRotations; k++ {
				for j := 0; j < numMessages; j++ {
					writeString(t, tf, getMessage(f, k, j)+"\n")
				}

				require.NoError(t, tf.Close())
				require.NoError(t, os.Rename(tf.Name(), fmt.Sprintf("%s.%d", tf.Name(), k)))
				tf = reopenTemp(t, tf.Name())
			}
		}(temp, i)
	}

	waitForMessages(t, logReceived, expected)
	wg.Wait()
}

<<<<<<< HEAD
func TestFileSource_MultiFileRotateSlow(t *testing.T) {
	t.Parallel()

	source, logReceived, tempDir := newTestFileSource(t, nil)

	getMessage := func(f, k, m int) string { return fmt.Sprintf("file %d-%d, message %d", f, k, m) }
	fileName := func(f, k int) string { return filepath.Join(tempDir, fmt.Sprintf("file%d.rot%d.log", f, k)) }
	baseFileName := func(f int) string { return filepath.Join(tempDir, fmt.Sprintf("file%d.log", f)) }

	numFiles := 3
	numMessages := 3
	numRotations := 3

	expected := make([]string, 0, numFiles*numMessages*numRotations)
	for i := 0; i < numFiles; i++ {
		for j := 0; j < numMessages; j++ {
			for k := 0; k < numRotations; k++ {
				expected = append(expected, getMessage(i, k, j))
			}
		}
	}

	require.NoError(t, source.Start())
	defer source.Stop()

	var wg sync.WaitGroup
	for fileNum := 0; fileNum < numFiles; fileNum++ {
		wg.Add(1)
		go func(fileNum int) {
			defer wg.Done()

			for rotationNum := 0; rotationNum < numRotations; rotationNum++ {
				file := openFile(t, baseFileName(fileNum))
				for messageNum := 0; messageNum < numMessages; messageNum++ {
					writeString(t, file, getMessage(fileNum, rotationNum, messageNum)+"\n")
					time.Sleep(5 * time.Millisecond)
				}

				file.Close()
				require.NoError(t, os.Rename(baseFileName(fileNum), fileName(fileNum, rotationNum)))
			}
		}(fileNum)
	}

	waitForMessages(t, logReceived, expected)
	wg.Wait()
}

func TestFileSource_MoveFile(t *testing.T) {
=======
func TestRapidRotate(t *testing.T) {
	getMessage := func(m int) string { return fmt.Sprintf("message %d", m) }

	numMessages := 100

	operator, logReceived, tempDir := newTestFileOperator(t, nil)

	setLoggerRotation(t, tempDir, 10)

	expected := make([]string, 0, numMessages)

	for i := 0; i < numMessages; i++ {
		expected = append(expected, getMessage(i))
	}

	require.NoError(t, operator.Start())
	defer operator.Stop()

	for i := 0; i < numMessages; i++ {
		log.Writer().Write([]byte(getMessage(i) + "\n"))
	}

	waitForMessages(t, logReceived, expected)
}

func TestMoveFile(t *testing.T) {
>>>>>>> 81a7193f
	if runtime.GOOS == "windows" {
		t.Skip("Moving files while open is unsupported on Windows")
	}
	t.Parallel()
	operator, logReceived, tempDir := newTestFileOperator(t, nil)

	temp1 := openTemp(t, tempDir)
	writeString(t, temp1, "testlog1\n")
	temp1.Close()

<<<<<<< HEAD
	source.poll(context.Background())
=======
	operator.poll(context.Background())
	defer operator.Stop()
>>>>>>> 81a7193f

	waitForMessage(t, logReceived, "testlog1")

	// Wait until all goroutines are finished before renaming
	operator.wg.Wait()
	err := os.Rename(temp1.Name(), fmt.Sprintf("%s.2", temp1.Name()))
	require.NoError(t, err)

	operator.poll(context.Background())
	expectNoMessages(t, logReceived)
}

// TruncateThenWrite tests that, after a file has been truncated,
// any new writes are picked up
func TestTruncateThenWrite(t *testing.T) {
	t.Parallel()
	operator, logReceived, tempDir := newTestFileOperator(t, nil)

	temp1 := openTemp(t, tempDir)
	writeString(t, temp1, "testlog1\ntestlog2\n")

<<<<<<< HEAD
	source.poll(context.Background())
=======
	operator.poll(context.Background())
	defer operator.Stop()
>>>>>>> 81a7193f

	waitForMessage(t, logReceived, "testlog1")
	waitForMessage(t, logReceived, "testlog2")

	require.NoError(t, temp1.Truncate(0))
	temp1.Seek(0, 0)

	writeString(t, temp1, "testlog3\n")
	operator.poll(context.Background())
	waitForMessage(t, logReceived, "testlog3")
	expectNoMessages(t, logReceived)
}

// CopyTruncateWriteBoth tests that when a file is copied
// with unread logs on the end, then the original is truncated,
// we get the unread logs on the copy as well as any new logs
// written to the truncated file
func TestCopyTruncateWriteBoth(t *testing.T) {
	t.Parallel()
	operator, logReceived, tempDir := newTestFileOperator(t, nil)

	temp1 := openTemp(t, tempDir)
	writeString(t, temp1, "testlog1\ntestlog2\n")

<<<<<<< HEAD
	source.poll(context.Background())
=======
	operator.poll(context.Background())
	defer operator.Stop()
>>>>>>> 81a7193f

	waitForMessage(t, logReceived, "testlog1")
	waitForMessage(t, logReceived, "testlog2")
	operator.wg.Wait() // wait for all goroutines to finish

	// Copy the first file to a new file, and add another log
	temp2 := openTemp(t, tempDir)
	_, err := io.Copy(temp2, temp1)
	require.NoError(t, err)

	// Truncate original file
	require.NoError(t, temp1.Truncate(0))
	temp1.Seek(0, 0)

	// Write to original and new file
	writeString(t, temp2, "testlog3\n")
	writeString(t, temp1, "testlog4\n")

	// Expect both messages to come through
	operator.poll(context.Background())
	waitForMessages(t, logReceived, []string{"testlog3", "testlog4"})
}

// OffsetsAfterRestart tests that a source is able to load
// its offsets after a restart
func TestOffsetsAfterRestart(t *testing.T) {
	t.Parallel()
	// Create a new source
	operator, logReceived, tempDir := newTestFileOperator(t, nil)

	temp1 := openTemp(t, tempDir)
	writeString(t, temp1, "testlog1\n")

	// Start the source and expect a message
	require.NoError(t, operator.Start())
	defer operator.Stop()
	waitForMessage(t, logReceived, "testlog1")

	// Restart the operator. Stop and build a new
	// one to guarantee freshness
	require.NoError(t, operator.Stop())
	require.NoError(t, operator.Start())

	// Write a new log and expect only that log
	writeString(t, temp1, "testlog2\n")
	waitForMessage(t, logReceived, "testlog2")
}

func TestOffsetsAfterRestart_BigFiles(t *testing.T) {
	t.Parallel()
	operator, logReceived, tempDir := newTestFileOperator(t, nil)

	log1 := stringWithLength(2000)
	log2 := stringWithLength(2000)

	temp1 := openTemp(t, tempDir)
	writeString(t, temp1, log1+"\n")

	// Start the source
	require.NoError(t, operator.Start())
	defer operator.Stop()
	waitForMessage(t, logReceived, log1)

	// Restart the source
	require.NoError(t, operator.Stop())
	require.NoError(t, operator.Start())

	writeString(t, temp1, log2+"\n")
	waitForMessage(t, logReceived, log2)
}

func TestOffsetsAfterRestart_BigFilesWrittenWhileOff(t *testing.T) {
	t.Parallel()
	operator, logReceived, tempDir := newTestFileOperator(t, nil)

	log1 := stringWithLength(2000)
	log2 := stringWithLength(2000)

	temp := openTemp(t, tempDir)
	writeString(t, temp, log1+"\n")

	// Start the source and expect the first message
	require.NoError(t, operator.Start())
	defer operator.Stop()
	waitForMessage(t, logReceived, log1)

	// Stop the source and write a new message
	require.NoError(t, operator.Stop())
	writeString(t, temp, log2+"\n")

	// Start the source and expect the message
	require.NoError(t, operator.Start())
	waitForMessage(t, logReceived, log2)
}

func TestFileMovedWhileOff_BigFiles(t *testing.T) {
	t.Parallel()
	operator, logReceived, tempDir := newTestFileOperator(t, nil)

	log1 := stringWithLength(1000)
	log2 := stringWithLength(1000)

	temp := openTemp(t, tempDir)
	writeString(t, temp, log1+"\n")
	require.NoError(t, temp.Close())

	// Start the source
	require.NoError(t, operator.Start())
	defer operator.Stop()
	waitForMessage(t, logReceived, log1)

	// Stop the operator, then rename and write a new log
	require.NoError(t, operator.Stop())

	err := os.Rename(temp.Name(), fmt.Sprintf("%s2", temp.Name()))
	require.NoError(t, err)

	temp = reopenTemp(t, temp.Name())
	require.NoError(t, err)
	writeString(t, temp, log2+"\n")

	// Expect the message written to the new log to come through
	require.NoError(t, operator.Start())
	waitForMessage(t, logReceived, log2)
}

func TestManyLogsDelivered(t *testing.T) {
	t.Parallel()
	operator, logReceived, tempDir := newTestFileOperator(t, nil)

	count := 1000
	expectedMessages := make([]string, 0, count)
	for i := 0; i < count; i++ {
		expectedMessages = append(expectedMessages, strconv.Itoa(i))
	}

	// Start the source
	require.NoError(t, operator.Start())
	defer operator.Stop()

	// Write lots of logs
	temp := openTemp(t, tempDir)
	for _, message := range expectedMessages {
		temp.WriteString(message + "\n")
	}

	// Expect each of them to come through once
	for _, message := range expectedMessages {
		waitForMessage(t, logReceived, message)
	}
	expectNoMessages(t, logReceived)
}

func TestFileReader_FingerprintUpdated(t *testing.T) {
	t.Parallel()
	source, logReceived, tempDir := newTestFileSource(t, nil)

	temp := openTemp(t, tempDir)
	tempCopy := openFile(t, temp.Name())
	fp, err := NewFingerprint(temp)
	require.NoError(t, err)
	reader, err := NewReader(temp.Name(), source, tempCopy, fp)
	require.NoError(t, err)

	writeString(t, temp, "testlog1\n")
	reader.LastSeenFileSize = 9
	reader.ReadToEnd(context.Background())
	waitForMessage(t, logReceived, "testlog1")
	require.Equal(t, []byte("testlog1\n"), reader.Fingerprint.FirstBytes)
}

func stringWithLength(length int) string {
	charset := "abcdefghijklmnopqrstuvwxyz"
	b := make([]byte, length)
	for i := range b {
		b[i] = charset[rand.Intn(len(charset))]
	}
	return string(b)
}

func waitForOne(t *testing.T, c chan *entry.Entry) *entry.Entry {
	select {
	case e := <-c:
		return e
	case <-time.After(time.Minute):
		require.FailNow(t, "Timed out waiting for message")
		return nil
	}
}

func waitForMessage(t *testing.T, c chan *entry.Entry, expected string) {
	select {
	case e := <-c:
		require.Equal(t, expected, e.Record.(string))
	case <-time.After(time.Second):
		require.FailNow(t, "Timed out waiting for message", expected)
	}
}

func waitForMessages(t *testing.T, c chan *entry.Entry, expected []string) {
	receivedMessages := make([]string, 0, 100)
LOOP:
	for {
		select {
		case e := <-c:
			receivedMessages = append(receivedMessages, e.Record.(string))
		case <-time.After(500 * time.Millisecond):
			break LOOP
		}
	}

	require.ElementsMatch(t, expected, receivedMessages)
}

func expectNoMessages(t *testing.T, c chan *entry.Entry) {
	select {
	case e := <-c:
		require.FailNow(t, "Received unexpected message", "Message: %s", e.Record.(string))
	case <-time.After(200 * time.Millisecond):
	}
}

func TestEncodings(t *testing.T) {
	t.Parallel()
	cases := []struct {
		name     string
		contents []byte
		encoding string
		expected [][]byte
	}{
		{
			"Nop",
			[]byte{0xc5, '\n'},
			"",
			[][]byte{{0xc5}},
		},
		{
			"InvalidUTFReplacement",
			[]byte{0xc5, '\n'},
			"utf8",
			[][]byte{{0xef, 0xbf, 0xbd}},
		},
		{
			"ValidUTF8",
			[]byte("foo\n"),
			"utf8",
			[][]byte{[]byte("foo")},
		},
		{
			"ChineseCharacter",
			[]byte{230, 138, 152, '\n'}, // 折\n
			"utf8",
			[][]byte{{230, 138, 152}},
		},
		{
			"SmileyFaceUTF16",
			[]byte{216, 61, 222, 0, 0, 10}, // 😀\n
			"utf-16be",
			[][]byte{{240, 159, 152, 128}},
		},
		{
			"SmileyFaceNewlineUTF16",
			[]byte{216, 61, 222, 0, 0, 10, 0, 102, 0, 111, 0, 111}, // 😀\nfoo
			"utf-16be",
			[][]byte{{240, 159, 152, 128}, {102, 111, 111}},
		},
		{
			"SmileyFaceNewlineUTF16LE",
			[]byte{61, 216, 0, 222, 10, 0, 102, 0, 111, 0, 111, 0}, // 😀\nfoo
			"utf-16le",
			[][]byte{{240, 159, 152, 128}, {102, 111, 111}},
		},
		{
			"ChineseCharacterBig5",
			[]byte{167, 233, 10}, // 折\n
			"big5",
			[][]byte{{230, 138, 152}},
		},
	}

	for _, tc := range cases {
		t.Run(tc.name, func(t *testing.T) {
			t.Parallel()
			operator, receivedEntries, tempDir := newTestFileOperator(t, func(cfg *InputConfig) {
				cfg.Encoding = tc.encoding
			})

			// Popualte the file
			temp := openTemp(t, tempDir)
			_, err := temp.Write(tc.contents)
			require.NoError(t, err)

			require.NoError(t, operator.Start())
			defer operator.Stop()

			for _, expected := range tc.expected {
				select {
				case entry := <-receivedEntries:
					require.Equal(t, expected, []byte(entry.Record.(string)))
				case <-time.After(time.Second):
					require.FailNow(t, "Timed out waiting for entry to be read")
				}
			}
		})
	}
}

type fileInputBenchmark struct {
	name   string
	config *InputConfig
}

func BenchmarkFileInput(b *testing.B) {
	cases := []fileInputBenchmark{
		{
			"Default",
			NewInputConfig("test_id"),
		},
		{
			"NoFileName",
			func() *InputConfig {
				cfg := NewInputConfig("test_id")
				cfg.IncludeFileName = false
				return cfg
			}(),
		},
	}

	for _, tc := range cases {
		b.Run(tc.name, func(b *testing.B) {
			tempDir := testutil.NewTempDir(b)
			path := filepath.Join(tempDir, "in.log")

			cfg := tc.config
			cfg.OutputIDs = []string{"fake"}
			cfg.Include = []string{path}
			cfg.StartAt = "beginning"

			fileOperator, err := cfg.Build(testutil.NewBuildContext(b))
			require.NoError(b, err)

			fakeOutput := testutil.NewFakeOutput(b)
			err = fileOperator.SetOutputs([]operator.Operator{fakeOutput})
			require.NoError(b, err)

			err = fileOperator.Start()
			defer fileOperator.Stop()
			require.NoError(b, err)

			file, err := os.OpenFile(path, os.O_RDWR|os.O_CREATE, 0666)
			require.NoError(b, err)

			for i := 0; i < b.N; i++ {
				file.WriteString("testlog\n")
			}

			b.ResetTimer()
			for i := 0; i < b.N; i++ {
				<-fakeOutput.Received
			}
		})
	}
}<|MERGE_RESOLUTION|>--- conflicted
+++ resolved
@@ -324,12 +324,7 @@
 	// to come through when we poll for the first time
 	temp := openTemp(t, tempDir)
 	writeString(t, temp, "testlog1\n")
-<<<<<<< HEAD
-	source.poll(context.Background())
-=======
-	operator.poll(context.Background())
-	defer operator.Stop()
->>>>>>> 81a7193f
+	operator.poll(context.Background())
 	waitForMessage(t, logReceived, "testlog1")
 
 	// Write a second entry, and expect that entry to come through
@@ -351,12 +346,7 @@
 	writeString(t, temp, "testlog1\n")
 
 	// Expect no entries on the first poll
-<<<<<<< HEAD
-	source.poll(context.Background())
-=======
-	operator.poll(context.Background())
-	defer operator.Stop()
->>>>>>> 81a7193f
+	operator.poll(context.Background())
 	expectNoMessages(t, logReceived)
 
 	// Expect any new entries after the first poll
@@ -373,12 +363,7 @@
 	operator, logReceived, tempDir := newTestFileOperator(t, nil)
 	operator.startAtBeginning = false
 
-<<<<<<< HEAD
-	source.poll(context.Background())
-=======
-	operator.poll(context.Background())
-	defer operator.Stop()
->>>>>>> 81a7193f
+	operator.poll(context.Background())
 
 	temp := openTemp(t, tempDir)
 	writeString(t, temp, "testlog1\ntestlog2\n")
@@ -419,7 +404,6 @@
 	waitForMessage(t, logReceived, "testlog2")
 }
 
-<<<<<<< HEAD
 // SplitWrite tests a line written in two writes
 // close together still is read as a single entry
 func TestFileSource_SplitWrite(t *testing.T) {
@@ -437,10 +421,7 @@
 	waitForMessage(t, logReceived, "testlog1testlog2")
 }
 
-func TestFileSource_DecodeBufferIsResized(t *testing.T) {
-=======
 func TestDecodeBufferIsResized(t *testing.T) {
->>>>>>> 81a7193f
 	t.Parallel()
 	operator, logReceived, tempDir := newTestFileOperator(t, nil)
 
@@ -595,7 +576,6 @@
 	wg.Wait()
 }
 
-<<<<<<< HEAD
 func TestFileSource_MultiFileRotateSlow(t *testing.T) {
 	t.Parallel()
 
@@ -644,8 +624,6 @@
 	wg.Wait()
 }
 
-func TestFileSource_MoveFile(t *testing.T) {
-=======
 func TestRapidRotate(t *testing.T) {
 	getMessage := func(m int) string { return fmt.Sprintf("message %d", m) }
 
@@ -672,7 +650,6 @@
 }
 
 func TestMoveFile(t *testing.T) {
->>>>>>> 81a7193f
 	if runtime.GOOS == "windows" {
 		t.Skip("Moving files while open is unsupported on Windows")
 	}
@@ -683,12 +660,8 @@
 	writeString(t, temp1, "testlog1\n")
 	temp1.Close()
 
-<<<<<<< HEAD
-	source.poll(context.Background())
-=======
-	operator.poll(context.Background())
-	defer operator.Stop()
->>>>>>> 81a7193f
+	operator.poll(context.Background())
+	defer operator.Stop()
 
 	waitForMessage(t, logReceived, "testlog1")
 
@@ -710,12 +683,8 @@
 	temp1 := openTemp(t, tempDir)
 	writeString(t, temp1, "testlog1\ntestlog2\n")
 
-<<<<<<< HEAD
-	source.poll(context.Background())
-=======
-	operator.poll(context.Background())
-	defer operator.Stop()
->>>>>>> 81a7193f
+	operator.poll(context.Background())
+	defer operator.Stop()
 
 	waitForMessage(t, logReceived, "testlog1")
 	waitForMessage(t, logReceived, "testlog2")
@@ -740,12 +709,8 @@
 	temp1 := openTemp(t, tempDir)
 	writeString(t, temp1, "testlog1\ntestlog2\n")
 
-<<<<<<< HEAD
-	source.poll(context.Background())
-=======
-	operator.poll(context.Background())
-	defer operator.Stop()
->>>>>>> 81a7193f
+	operator.poll(context.Background())
+	defer operator.Stop()
 
 	waitForMessage(t, logReceived, "testlog1")
 	waitForMessage(t, logReceived, "testlog2")
