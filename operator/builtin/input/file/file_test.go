--- conflicted
+++ resolved
@@ -684,7 +684,7 @@
 
 func TestRotation(t *testing.T) {
 
-	getMessage := func(m int) string { return fmt.Sprintf("this is a log with the number %4d", m) }
+	getMessage := func(m int) string { return fmt.Sprintf("this is a log message with the number %4d", m) }
 
 	type rotateCase struct {
 		name            string
@@ -697,15 +697,16 @@
 
 	cases := []rotateCase{}
 
-	numMessages := []int{1, 2, 10, 11, 100, 101, 1000, 1001}
-	maxLines := []int{1, 10, 100}
-	maxBackups := []int{0, 1, 5}
+	numMessages := []int{1, 10, 100, 1000}
+	maxLines := []int{1, 10, 100, 1000}
+	maxBackups := []int{1, 10, 100}
 	writeSleeps := []time.Duration{
+		10 * time.Microsecond,
 		100 * time.Microsecond,
 		time.Millisecond,
-	}
-
-<<<<<<< HEAD
+		10 * time.Millisecond,
+	}
+
 	for _, m := range numMessages {
 		for _, l := range maxLines {
 			for _, b := range maxBackups {
@@ -724,28 +725,17 @@
 			}
 		}
 	}
-=======
-	waitForMessages(t, logReceived, expected)
-}
-
-func TestRapidRotate_CopyTruncate(t *testing.T) {
-	getMessage := func(m int) string { return fmt.Sprintf("message %d", m) }
->>>>>>> 0ce7ffd2
 
 	for _, tc := range cases {
 		t.Run(tc.name, func(t *testing.T) {
+			t.Parallel()
 			operator, logReceived, tempDir := newTestFileOperator(t, nil)
 			logger := getRotatingLogger(t, tempDir, tc.maxLinesPerFile, tc.maxBackupFiles, tc.copyTruncate)
 			expected := make([]string, 0, tc.numMessages)
 
-<<<<<<< HEAD
 			for i := 0; i < tc.numMessages; i++ {
 				expected = append(expected, getMessage(i))
 			}
-=======
-	operator, logReceived, tempDir := newTestFileOperator(t, nil)
-	println(tempDir)
->>>>>>> 0ce7ffd2
 
 			require.NoError(t, operator.Start())
 			defer operator.Stop()
@@ -766,10 +756,11 @@
 				}
 			}
 
-			if len(expected) == len(receivedMessages) {
-				fmt.Println(fmt.Sprintf("passed,%s", tc.name))
+			diff := len(expected) - len(receivedMessages)
+			if diff == 0 {
+				fmt.Println(fmt.Sprintf("passed,%s,%d", tc.name, diff))
 			} else {
-				fmt.Println(fmt.Sprintf("failed,%s", tc.name))
+				fmt.Println(fmt.Sprintf("failed,%s,%d", tc.name, diff))
 			}
 			// require.ElementsMatch(t, expected, receivedMessages)
 		})
