package file

import (
	"context"
	"fmt"
	"io"
	"io/ioutil"
	"log"
	"math/rand"
	"os"
	"path/filepath"
	"runtime"
	"strconv"
	"sync"
	"testing"
	"time"

	"github.com/observiq/nanojack"
	"github.com/observiq/stanza/entry"
	"github.com/observiq/stanza/operator"
	"github.com/observiq/stanza/operator/helper"
	"github.com/observiq/stanza/testutil"
	"github.com/stretchr/testify/require"
)

func newDefaultConfig(tempDir string) *InputConfig {
	cfg := NewInputConfig("testfile")
	cfg.PollInterval = helper.Duration{Duration: 50 * time.Millisecond}
	cfg.StartAt = "beginning"
	cfg.Include = []string{fmt.Sprintf("%s/*", tempDir)}
	cfg.OutputIDs = []string{"fake"}
	return cfg
}

func newTestFileOperator(t *testing.T, cfgMod func(*InputConfig)) (*InputOperator, chan *entry.Entry, string) {
	fakeOutput := testutil.NewFakeOutput(t)
	tempDir := testutil.NewTempDir(t)

	cfg := newDefaultConfig(tempDir)
	if cfgMod != nil {
		cfgMod(cfg)
	}
	pg, err := cfg.Build(testutil.NewBuildContext(t))
	if err != nil {
		t.Fatalf("Error building operator: %s", err)
	}
	err = pg.SetOutputs([]operator.Operator{fakeOutput})
	require.NoError(t, err)

	return pg.(*InputOperator), fakeOutput.Received, tempDir
}

func openFile(t testing.TB, path string) *os.File {
	file, err := os.OpenFile(path, os.O_CREATE|os.O_RDWR, 0777)
	require.NoError(t, err)
	t.Cleanup(func() { _ = file.Close() })
	return file
}

func openTemp(t testing.TB, tempDir string) *os.File {
	return openTempWithPattern(t, tempDir, "")
}

func reopenTemp(t testing.TB, name string) *os.File {
	return openTempWithPattern(t, filepath.Dir(name), filepath.Base(name))
}

func openTempWithPattern(t testing.TB, tempDir, pattern string) *os.File {
	file, err := ioutil.TempFile(tempDir, pattern)
	require.NoError(t, err)
	t.Cleanup(func() { _ = file.Close() })
	return file
}

func getRotatingLogger(t testing.TB, tempDir string, maxLines, maxBackups int, copyTruncate bool) *log.Logger {
	file, err := ioutil.TempFile(tempDir, "")
	require.NoError(t, err)
	require.NoError(t, file.Close()) // will be managed by rotator

	rotator := nanojack.Logger{
		Filename:     file.Name(),
		MaxLines:     maxLines,
		MaxBackups:   maxBackups,
		CopyTruncate: copyTruncate,
	}

	t.Cleanup(func() { _ = rotator.Close() })

	return log.New(&rotator, "", 0)
}

func writeString(t testing.TB, file *os.File, s string) {
	_, err := file.WriteString(s)
	require.NoError(t, err)
}

func TestBuild(t *testing.T) {
	t.Parallel()
	fakeOutput := testutil.NewMockOperator("fake")

	basicConfig := func() *InputConfig {
		cfg := NewInputConfig("testfile")
		cfg.OutputIDs = []string{"fake"}
		cfg.Include = []string{"/var/log/testpath.*"}
		cfg.Exclude = []string{"/var/log/testpath.ex*"}
		cfg.PollInterval = helper.Duration{Duration: 10 * time.Millisecond}
		return cfg
	}

	cases := []struct {
		name             string
		modifyBaseConfig func(*InputConfig)
		errorRequirement require.ErrorAssertionFunc
		validate         func(*testing.T, *InputOperator)
	}{
		{
			"Basic",
			func(f *InputConfig) { return },
			require.NoError,
			func(t *testing.T, f *InputOperator) {
				require.Equal(t, f.OutputOperators[0], fakeOutput)
				require.Equal(t, f.Include, []string{"/var/log/testpath.*"})
				require.Equal(t, f.FilePathField, entry.NewNilField())
				require.Equal(t, f.FileNameField, entry.NewLabelField("file_name"))
				require.Equal(t, f.PollInterval, 10*time.Millisecond)
			},
		},
		{
			"BadIncludeGlob",
			func(f *InputConfig) {
				f.Include = []string{"["}
			},
			require.Error,
			nil,
		},
		{
			"BadExcludeGlob",
			func(f *InputConfig) {
				f.Include = []string{"["}
			},
			require.Error,
			nil,
		},
		{
			"MultilineConfiguredStartAndEndPatterns",
			func(f *InputConfig) {
				f.Multiline = &MultilineConfig{
					LineEndPattern:   "Exists",
					LineStartPattern: "Exists",
				}
			},
			require.Error,
			nil,
		},
		{
			"MultilineConfiguredStartPattern",
			func(f *InputConfig) {
				f.Multiline = &MultilineConfig{
					LineStartPattern: "START.*",
				}
			},
			require.NoError,
			func(t *testing.T, f *InputOperator) {},
		},
		{
			"MultilineConfiguredEndPattern",
			func(f *InputConfig) {
				f.Multiline = &MultilineConfig{
					LineEndPattern: "END.*",
				}
			},
			require.NoError,
			func(t *testing.T, f *InputOperator) {},
		},
		{
			"InvalidEncoding",
			func(f *InputConfig) {
				f.Encoding = "UTF-3233"
			},
			require.Error,
			nil,
		},
		{
			"LineStartAndEnd",
			func(f *InputConfig) {
				f.Multiline = &MultilineConfig{
					LineStartPattern: ".*",
					LineEndPattern:   ".*",
				}
			},
			require.Error,
			nil,
		},
		{
			"NoLineStartOrEnd",
			func(f *InputConfig) {
				f.Multiline = &MultilineConfig{}
			},
			require.Error,
			nil,
		},
		{
			"InvalidLineStartRegex",
			func(f *InputConfig) {
				f.Multiline = &MultilineConfig{
					LineStartPattern: "(",
				}
			},
			require.Error,
			nil,
		},
		{
			"InvalidLineEndRegex",
			func(f *InputConfig) {
				f.Multiline = &MultilineConfig{
					LineEndPattern: "(",
				}
			},
			require.Error,
			nil,
		},
	}

	for _, tc := range cases {
		t.Run(tc.name, func(t *testing.T) {
			tc := tc
			t.Parallel()
			cfg := basicConfig()
			tc.modifyBaseConfig(cfg)

			plg, err := cfg.Build(testutil.NewBuildContext(t))
			tc.errorRequirement(t, err)
			if err != nil {
				return
			}

			err = plg.SetOutputs([]operator.Operator{fakeOutput})
			require.NoError(t, err)

			fileInput := plg.(*InputOperator)
			tc.validate(t, fileInput)
		})
	}
}

func TestCleanStop(t *testing.T) {
	t.Parallel()
	t.Skip(`Skipping due to goroutine leak in opencensus.
See this issue for details: https://github.com/census-instrumentation/opencensus-go/issues/1191#issuecomment-610440163`)
	// defer goleak.VerifyNone(t)

	operator, _, tempDir := newTestFileOperator(t, nil)
	_ = openTemp(t, tempDir)
	err := operator.Start()
	require.NoError(t, err)
	operator.Stop()
}

// AddFields tests that the `file_name` and `file_path` fields are included
// when IncludeFileName and IncludeFilePath are set to true
func TestAddFileFields(t *testing.T) {
	t.Parallel()
	operator, logReceived, tempDir := newTestFileOperator(t, func(cfg *InputConfig) {
		cfg.IncludeFileName = true
		cfg.IncludeFilePath = true
	})

	// Create a file, then start
	temp := openTemp(t, tempDir)
	writeString(t, temp, "testlog\n")

	require.NoError(t, operator.Start())
	defer operator.Stop()

	e := waitForOne(t, logReceived)
	require.Equal(t, filepath.Base(temp.Name()), e.Labels["file_name"])
	require.Equal(t, temp.Name(), e.Labels["file_path"])
}

// ReadExistingLogs tests that, when starting from beginning, we
// read all the lines that are already there
func TestReadExistingLogs(t *testing.T) {
	t.Parallel()
	operator, logReceived, tempDir := newTestFileOperator(t, nil)

	// Create a file, then start
	temp := openTemp(t, tempDir)
	writeString(t, temp, "testlog1\ntestlog2\n")

	require.NoError(t, operator.Start())
	defer operator.Stop()

	waitForMessage(t, logReceived, "testlog1")
	waitForMessage(t, logReceived, "testlog2")
}

// ReadNewLogs tests that, after starting, if a new file is created
// all the entries in that file are read from the beginning
func TestReadNewLogs(t *testing.T) {
	t.Parallel()
	operator, logReceived, tempDir := newTestFileOperator(t, nil)

	// Poll once so we know this isn't a new file
	operator.poll(context.Background())
	defer operator.Stop()

	// Create a new file
	temp := openTemp(t, tempDir)
	writeString(t, temp, "testlog\n")

	// Poll a second time after the file has been created
	operator.poll(context.Background())

	// Expect the message to come through
	waitForMessage(t, logReceived, "testlog")
}

// ReadExistingAndNewLogs tests that, on startup, if start_at
// is set to `beginning`, we read the logs that are there, and
// we read any additional logs that are written after startup
func TestReadExistingAndNewLogs(t *testing.T) {
	t.Parallel()
	operator, logReceived, tempDir := newTestFileOperator(t, nil)

	// Start with a file with an entry in it, and expect that entry
	// to come through when we poll for the first time
	temp := openTemp(t, tempDir)
	writeString(t, temp, "testlog1\n")
	operator.poll(context.Background())
	waitForMessage(t, logReceived, "testlog1")

	// Write a second entry, and expect that entry to come through
	// as well
	writeString(t, temp, "testlog2\n")
	operator.poll(context.Background())
	waitForMessage(t, logReceived, "testlog2")
}

// StartAtEnd tests that when `start_at` is configured to `end`,
// we don't read any entries that were in the file before startup
func TestStartAtEnd(t *testing.T) {
	t.Parallel()
	operator, logReceived, tempDir := newTestFileOperator(t, func(cfg *InputConfig) {
		cfg.StartAt = "end"
	})

	temp := openTemp(t, tempDir)
	writeString(t, temp, "testlog1\n")

	// Expect no entries on the first poll
	operator.poll(context.Background())
	expectNoMessages(t, logReceived)

	// Expect any new entries after the first poll
	writeString(t, temp, "testlog2\n")
	operator.poll(context.Background())
	waitForMessage(t, logReceived, "testlog2")
}

// StartAtEndNewFile tests that when `start_at` is configured to `end`,
// a file created after the operator has been started is read from the
// beginning
func TestStartAtEndNewFile(t *testing.T) {
	t.Parallel()
	operator, logReceived, tempDir := newTestFileOperator(t, nil)
	operator.startAtBeginning = false

	operator.poll(context.Background())

	temp := openTemp(t, tempDir)
	writeString(t, temp, "testlog1\ntestlog2\n")

	operator.poll(context.Background())
	waitForMessage(t, logReceived, "testlog1")
	waitForMessage(t, logReceived, "testlog2")
}

// NoNewline tests that an entry will still be sent eventually
// even if the file doesn't end in a newline
func TestNoNewline(t *testing.T) {
	t.Parallel()
	t.Skip()
	operator, logReceived, tempDir := newTestFileOperator(t, nil)

	temp := openTemp(t, tempDir)
	writeString(t, temp, "testlog1\ntestlog2")

	require.NoError(t, operator.Start())
	defer operator.Stop()

	waitForMessage(t, logReceived, "testlog1")
	waitForMessage(t, logReceived, "testlog2")
}

// SkipEmpty tests that the any empty lines are skipped
func TestSkipEmpty(t *testing.T) {
	t.Parallel()
	operator, logReceived, tempDir := newTestFileOperator(t, nil)

	temp := openTemp(t, tempDir)
	writeString(t, temp, "testlog1\n\ntestlog2\n")

	require.NoError(t, operator.Start())
	defer operator.Stop()

	waitForMessage(t, logReceived, "testlog1")
	waitForMessage(t, logReceived, "testlog2")
}

// SplitWrite tests a line written in two writes
// close together still is read as a single entry
func TestSplitWrite(t *testing.T) {
	t.Parallel()
	operator, logReceived, tempDir := newTestFileOperator(t, nil)

	temp := openTemp(t, tempDir)
	writeString(t, temp, "testlog1")

	operator.poll(context.Background())

	writeString(t, temp, "testlog2\n")

	operator.poll(context.Background())
	waitForMessage(t, logReceived, "testlog1testlog2")
}

func TestDecodeBufferIsResized(t *testing.T) {
	t.Parallel()
	operator, logReceived, tempDir := newTestFileOperator(t, nil)

	require.NoError(t, operator.Start())
	defer operator.Stop()

	temp := openTemp(t, tempDir)
	expected := stringWithLength(1<<12 + 1)
	writeString(t, temp, expected+"\n")

	waitForMessage(t, logReceived, expected)
}

func TestMultiFileSimple(t *testing.T) {
	t.Parallel()
	operator, logReceived, tempDir := newTestFileOperator(t, nil)

	temp1 := openTemp(t, tempDir)
	temp2 := openTemp(t, tempDir)

	writeString(t, temp1, "testlog1\n")
	writeString(t, temp2, "testlog2\n")

	require.NoError(t, operator.Start())
	defer operator.Stop()

	waitForMessages(t, logReceived, []string{"testlog1", "testlog2"})
}

func TestMultiFileParallel_PreloadedFiles(t *testing.T) {
	t.Parallel()

	getMessage := func(f, m int) string { return fmt.Sprintf("file %d, message %d", f, m) }

	operator, logReceived, tempDir := newTestFileOperator(t, nil)

	numFiles := 10
	numMessages := 100

	expected := make([]string, 0, numFiles*numMessages)
	for i := 0; i < numFiles; i++ {
		for j := 0; j < numMessages; j++ {
			expected = append(expected, getMessage(i, j))
		}
	}

	var wg sync.WaitGroup
	for i := 0; i < numFiles; i++ {
		temp := openTemp(t, tempDir)
		wg.Add(1)
		go func(tf *os.File, f int) {
			defer wg.Done()
			for j := 0; j < numMessages; j++ {
				writeString(t, tf, getMessage(f, j)+"\n")
			}
		}(temp, i)
	}

	require.NoError(t, operator.Start())
	defer operator.Stop()

	waitForMessages(t, logReceived, expected)
	wg.Wait()
}

func TestMultiFileParallel_LiveFiles(t *testing.T) {
	t.Parallel()

	getMessage := func(f, m int) string { return fmt.Sprintf("file %d, message %d", f, m) }

	operator, logReceived, tempDir := newTestFileOperator(t, nil)

	numFiles := 10
	numMessages := 100

	expected := make([]string, 0, numFiles*numMessages)
	for i := 0; i < numFiles; i++ {
		for j := 0; j < numMessages; j++ {
			expected = append(expected, getMessage(i, j))
		}
	}

	require.NoError(t, operator.Start())
	defer operator.Stop()

	temps := make([]*os.File, 0, numFiles)
	for i := 0; i < numFiles; i++ {
		temps = append(temps, openTemp(t, tempDir))
	}

	var wg sync.WaitGroup
	for i, temp := range temps {
		wg.Add(1)
		go func(tf *os.File, f int) {
			defer wg.Done()
			for j := 0; j < numMessages; j++ {
				writeString(t, tf, getMessage(f, j)+"\n")
			}
		}(temp, i)
	}

	waitForMessages(t, logReceived, expected)
	wg.Wait()
}

func TestMultiFileRotate(t *testing.T) {
	t.Parallel()

	getMessage := func(f, k, m int) string { return fmt.Sprintf("file %d-%d, message %d", f, k, m) }

	operator, logReceived, tempDir := newTestFileOperator(t, nil)

	numFiles := 3
	numMessages := 3
	numRotations := 3

	expected := make([]string, 0, numFiles*numMessages*numRotations)
	for i := 0; i < numFiles; i++ {
		for j := 0; j < numMessages; j++ {
			for k := 0; k < numRotations; k++ {
				expected = append(expected, getMessage(i, k, j))
			}
		}
	}

	require.NoError(t, operator.Start())
	defer operator.Stop()

	temps := make([]*os.File, 0, numFiles)
	for i := 0; i < numFiles; i++ {
		temps = append(temps, openTemp(t, tempDir))
	}

	var wg sync.WaitGroup
	for i, temp := range temps {
		wg.Add(1)
		go func(tf *os.File, f int) {
			defer wg.Done()
			for k := 0; k < numRotations; k++ {
				for j := 0; j < numMessages; j++ {
					writeString(t, tf, getMessage(f, k, j)+"\n")
				}

				require.NoError(t, tf.Close())
				require.NoError(t, os.Rename(tf.Name(), fmt.Sprintf("%s.%d", tf.Name(), k)))
				tf = reopenTemp(t, tf.Name())
			}
		}(temp, i)
	}

	waitForMessages(t, logReceived, expected)
	wg.Wait()
}

func TestMultiFileRotateSlow(t *testing.T) {
	t.Parallel()

	operator, logReceived, tempDir := newTestFileOperator(t, nil)

	getMessage := func(f, k, m int) string { return fmt.Sprintf("file %d-%d, message %d", f, k, m) }
	fileName := func(f, k int) string { return filepath.Join(tempDir, fmt.Sprintf("file%d.rot%d.log", f, k)) }
	baseFileName := func(f int) string { return filepath.Join(tempDir, fmt.Sprintf("file%d.log", f)) }

	numFiles := 3
	numMessages := 30
	numRotations := 3

	expected := make([]string, 0, numFiles*numMessages*numRotations)
	for i := 0; i < numFiles; i++ {
		for j := 0; j < numMessages; j++ {
			for k := 0; k < numRotations; k++ {
				expected = append(expected, getMessage(i, k, j))
			}
		}
	}

	require.NoError(t, operator.Start())
	defer operator.Stop()

	var wg sync.WaitGroup
	for fileNum := 0; fileNum < numFiles; fileNum++ {
		wg.Add(1)
		go func(fileNum int) {
			defer wg.Done()

			for rotationNum := 0; rotationNum < numRotations; rotationNum++ {
				file := openFile(t, baseFileName(fileNum))
				for messageNum := 0; messageNum < numMessages; messageNum++ {
					writeString(t, file, getMessage(fileNum, rotationNum, messageNum)+"\n")
					time.Sleep(5 * time.Millisecond)
				}

				file.Close()
				require.NoError(t, os.Rename(baseFileName(fileNum), fileName(fileNum, rotationNum)))
			}
		}(fileNum)
	}

	waitForMessages(t, logReceived, expected)
	wg.Wait()
}

func TestMultiCopyTruncateSlow(t *testing.T) {
	t.Parallel()

	operator, logReceived, tempDir := newTestFileOperator(t, nil)

	getMessage := func(f, k, m int) string { return fmt.Sprintf("file %d-%d, message %d", f, k, m) }
	fileName := func(f, k int) string { return filepath.Join(tempDir, fmt.Sprintf("file%d.rot%d.log", f, k)) }
	baseFileName := func(f int) string { return filepath.Join(tempDir, fmt.Sprintf("file%d.log", f)) }

	numFiles := 3
	numMessages := 30
	numRotations := 3

	expected := make([]string, 0, numFiles*numMessages*numRotations)
	for i := 0; i < numFiles; i++ {
		for j := 0; j < numMessages; j++ {
			for k := 0; k < numRotations; k++ {
				expected = append(expected, getMessage(i, k, j))
			}
		}
	}

	require.NoError(t, operator.Start())
	defer operator.Stop()

	var wg sync.WaitGroup
	for fileNum := 0; fileNum < numFiles; fileNum++ {
		wg.Add(1)
		go func(fileNum int) {
			defer wg.Done()

			for rotationNum := 0; rotationNum < numRotations; rotationNum++ {
				file := openFile(t, baseFileName(fileNum))
				for messageNum := 0; messageNum < numMessages; messageNum++ {
					writeString(t, file, getMessage(fileNum, rotationNum, messageNum)+"\n")
					time.Sleep(5 * time.Millisecond)
				}

				_, err := file.Seek(0, 0)
				require.NoError(t, err)
				dst := openFile(t, fileName(fileNum, rotationNum))
				_, err = io.Copy(dst, file)
				require.NoError(t, err)
				require.NoError(t, dst.Close())
				require.NoError(t, file.Truncate(0))
				_, err = file.Seek(0, 0)
				require.NoError(t, err)
			}
		}(fileNum)
	}

	waitForMessages(t, logReceived, expected)
	wg.Wait()
}

func TestRapidRotate_MoveCreate(t *testing.T) {
	t.Parallel()
	getMessage := func(m int) string { return fmt.Sprintf("this is a log message with the number %4d", m) }

	numMessages := 300
	maxLinesPerFile := 50
	maxBackupFiles := 5

	operator, logReceived, tempDir := newTestFileOperator(t, nil)

	logger := getRotatingLogger(t, tempDir, maxLinesPerFile, maxBackupFiles, false)

	expected := make([]string, 0, numMessages)

	for i := 0; i < numMessages; i++ {
		expected = append(expected, getMessage(i))
	}

	require.NoError(t, operator.Start())
	defer operator.Stop()

	for _, message := range expected {
		logger.Writer().Write([]byte(message + "\n"))
		time.Sleep(100 * time.Microsecond)
	}

	waitForMessages(t, logReceived, expected)
}

func TestRapidRotate_CopyTruncate(t *testing.T) {
<<<<<<< HEAD
	t.Parallel()
	getMessage := func(m int) string { return fmt.Sprintf("this is a log message with the number %4d", m) }
=======
	t.Skip()
	getMessage := func(m int) string { return fmt.Sprintf("message %d", m) }
>>>>>>> 90f8975c

	numMessages := 300
	maxLinesPerFile := 50
	maxBackupFiles := 5

	operator, logReceived, tempDir := newTestFileOperator(t, nil)

	logger := getRotatingLogger(t, tempDir, maxLinesPerFile, maxBackupFiles, true)

	expected := make([]string, 0, numMessages)

	for i := 0; i < numMessages; i++ {
		expected = append(expected, getMessage(i))
	}

	require.NoError(t, operator.Start())
	defer operator.Stop()

	for _, message := range expected {
		logger.Writer().Write([]byte(message + "\n"))
		time.Sleep(100 * time.Microsecond)
	}

	waitForMessages(t, logReceived, expected)
}

func TestMoveFile(t *testing.T) {
	if runtime.GOOS == "windows" {
		t.Skip("Moving files while open is unsupported on Windows")
	}
	t.Parallel()
	operator, logReceived, tempDir := newTestFileOperator(t, nil)

	temp1 := openTemp(t, tempDir)
	writeString(t, temp1, "testlog1\n")
	temp1.Close()

	operator.poll(context.Background())
	defer operator.Stop()

	waitForMessage(t, logReceived, "testlog1")

	// Wait until all goroutines are finished before renaming
	operator.wg.Wait()
	err := os.Rename(temp1.Name(), fmt.Sprintf("%s.2", temp1.Name()))
	require.NoError(t, err)

	operator.poll(context.Background())
	expectNoMessages(t, logReceived)
}

// TruncateThenWrite tests that, after a file has been truncated,
// any new writes are picked up
func TestTruncateThenWrite(t *testing.T) {
	t.Parallel()
	operator, logReceived, tempDir := newTestFileOperator(t, nil)

	temp1 := openTemp(t, tempDir)
	writeString(t, temp1, "testlog1\ntestlog2\n")

	operator.poll(context.Background())
	defer operator.Stop()

	waitForMessage(t, logReceived, "testlog1")
	waitForMessage(t, logReceived, "testlog2")

	require.NoError(t, temp1.Truncate(0))
	temp1.Seek(0, 0)

	writeString(t, temp1, "testlog3\n")
	operator.poll(context.Background())
	waitForMessage(t, logReceived, "testlog3")
	expectNoMessages(t, logReceived)
}

// CopyTruncateWriteBoth tests that when a file is copied
// with unread logs on the end, then the original is truncated,
// we get the unread logs on the copy as well as any new logs
// written to the truncated file
func TestCopyTruncateWriteBoth(t *testing.T) {
	t.Parallel()
	operator, logReceived, tempDir := newTestFileOperator(t, nil)

	temp1 := openTemp(t, tempDir)
	writeString(t, temp1, "testlog1\ntestlog2\n")

	operator.poll(context.Background())
	defer operator.Stop()

	waitForMessage(t, logReceived, "testlog1")
	waitForMessage(t, logReceived, "testlog2")
	operator.wg.Wait() // wait for all goroutines to finish

	// Copy the first file to a new file, and add another log
	temp2 := openTemp(t, tempDir)
	_, err := io.Copy(temp2, temp1)
	require.NoError(t, err)

	// Truncate original file
	require.NoError(t, temp1.Truncate(0))
	temp1.Seek(0, 0)

	// Write to original and new file
	writeString(t, temp2, "testlog3\n")
	writeString(t, temp1, "testlog4\n")

	// Expect both messages to come through
	operator.poll(context.Background())
	waitForMessages(t, logReceived, []string{"testlog3", "testlog4"})
}

// OffsetsAfterRestart tests that a operator is able to load
// its offsets after a restart
func TestOffsetsAfterRestart(t *testing.T) {
	t.Parallel()
	operator, logReceived, tempDir := newTestFileOperator(t, nil)

	temp1 := openTemp(t, tempDir)
	writeString(t, temp1, "testlog1\n")

	// Start the operator and expect a message
	require.NoError(t, operator.Start())
	defer operator.Stop()
	waitForMessage(t, logReceived, "testlog1")

	// Restart the operator. Stop and build a new
	// one to guarantee freshness
	require.NoError(t, operator.Stop())
	require.NoError(t, operator.Start())

	// Write a new log and expect only that log
	writeString(t, temp1, "testlog2\n")
	waitForMessage(t, logReceived, "testlog2")
}

func TestOffsetsAfterRestart_BigFiles(t *testing.T) {
	t.Parallel()
	operator, logReceived, tempDir := newTestFileOperator(t, nil)

	log1 := stringWithLength(2000)
	log2 := stringWithLength(2000)

	temp1 := openTemp(t, tempDir)
	writeString(t, temp1, log1+"\n")

	// Start the operator
	require.NoError(t, operator.Start())
	defer operator.Stop()
	waitForMessage(t, logReceived, log1)

	// Restart the operator
	require.NoError(t, operator.Stop())
	require.NoError(t, operator.Start())

	writeString(t, temp1, log2+"\n")
	waitForMessage(t, logReceived, log2)
}

func TestOffsetsAfterRestart_BigFilesWrittenWhileOff(t *testing.T) {
	t.Parallel()
	operator, logReceived, tempDir := newTestFileOperator(t, nil)

	log1 := stringWithLength(2000)
	log2 := stringWithLength(2000)

	temp := openTemp(t, tempDir)
	writeString(t, temp, log1+"\n")

	// Start the operator and expect the first message
	require.NoError(t, operator.Start())
	defer operator.Stop()
	waitForMessage(t, logReceived, log1)

	// Stop the operator and write a new message
	require.NoError(t, operator.Stop())
	writeString(t, temp, log2+"\n")

	// Start the operator and expect the message
	require.NoError(t, operator.Start())
	waitForMessage(t, logReceived, log2)
}

func TestFileMovedWhileOff_BigFiles(t *testing.T) {
	t.Parallel()
	operator, logReceived, tempDir := newTestFileOperator(t, nil)

	log1 := stringWithLength(1000)
	log2 := stringWithLength(1000)

	temp := openTemp(t, tempDir)
	writeString(t, temp, log1+"\n")
	require.NoError(t, temp.Close())

	// Start the operator
	require.NoError(t, operator.Start())
	defer operator.Stop()
	waitForMessage(t, logReceived, log1)

	// Stop the operator, then rename and write a new log
	require.NoError(t, operator.Stop())

	err := os.Rename(temp.Name(), fmt.Sprintf("%s2", temp.Name()))
	require.NoError(t, err)

	temp = reopenTemp(t, temp.Name())
	require.NoError(t, err)
	writeString(t, temp, log2+"\n")

	// Expect the message written to the new log to come through
	require.NoError(t, operator.Start())
	waitForMessage(t, logReceived, log2)
}

func TestManyLogsDelivered(t *testing.T) {
	t.Parallel()
	operator, logReceived, tempDir := newTestFileOperator(t, nil)

	count := 1000
	expectedMessages := make([]string, 0, count)
	for i := 0; i < count; i++ {
		expectedMessages = append(expectedMessages, strconv.Itoa(i))
	}

	// Start the operator
	require.NoError(t, operator.Start())
	defer operator.Stop()

	// Write lots of logs
	temp := openTemp(t, tempDir)
	for _, message := range expectedMessages {
		temp.WriteString(message + "\n")
	}

	// Expect each of them to come through once
	for _, message := range expectedMessages {
		waitForMessage(t, logReceived, message)
	}
	expectNoMessages(t, logReceived)
}

func TestFileReader_FingerprintUpdated(t *testing.T) {
	t.Parallel()
	operator, logReceived, tempDir := newTestFileOperator(t, nil)

	temp := openTemp(t, tempDir)
	tempCopy := openFile(t, temp.Name())
	fp, err := NewFingerprint(temp)
	require.NoError(t, err)
	reader, err := NewReader(temp.Name(), operator, tempCopy, fp)
	require.NoError(t, err)

	writeString(t, temp, "testlog1\n")
	reader.ReadToEnd(context.Background())
	waitForMessage(t, logReceived, "testlog1")
	require.Equal(t, []byte("testlog1\n"), reader.Fingerprint.FirstBytes)
}

func stringWithLength(length int) string {
	charset := "abcdefghijklmnopqrstuvwxyz"
	b := make([]byte, length)
	for i := range b {
		b[i] = charset[rand.Intn(len(charset))]
	}
	return string(b)
}

func waitForOne(t *testing.T, c chan *entry.Entry) *entry.Entry {
	select {
	case e := <-c:
		return e
	case <-time.After(time.Minute):
		require.FailNow(t, "Timed out waiting for message")
		return nil
	}
}

func waitForMessage(t *testing.T, c chan *entry.Entry, expected string) {
	select {
	case e := <-c:
		require.Equal(t, expected, e.Record.(string))
	case <-time.After(time.Second):
		require.FailNow(t, "Timed out waiting for message", expected)
	}
}

func waitForMessages(t *testing.T, c chan *entry.Entry, expected []string) {
	receivedMessages := make([]string, 0, 100)
LOOP:
	for {
		select {
		case e := <-c:
			receivedMessages = append(receivedMessages, e.Record.(string))
		case <-time.After(500 * time.Millisecond):
			break LOOP
		}
	}

	require.ElementsMatch(t, expected, receivedMessages)
}

func expectNoMessages(t *testing.T, c chan *entry.Entry) {
	select {
	case e := <-c:
		require.FailNow(t, "Received unexpected message", "Message: %s", e.Record.(string))
	case <-time.After(200 * time.Millisecond):
	}
}

func TestEncodings(t *testing.T) {
	t.Parallel()
	cases := []struct {
		name     string
		contents []byte
		encoding string
		expected [][]byte
	}{
		{
			"Nop",
			[]byte{0xc5, '\n'},
			"",
			[][]byte{{0xc5}},
		},
		{
			"InvalidUTFReplacement",
			[]byte{0xc5, '\n'},
			"utf8",
			[][]byte{{0xef, 0xbf, 0xbd}},
		},
		{
			"ValidUTF8",
			[]byte("foo\n"),
			"utf8",
			[][]byte{[]byte("foo")},
		},
		{
			"ChineseCharacter",
			[]byte{230, 138, 152, '\n'}, // 折\n
			"utf8",
			[][]byte{{230, 138, 152}},
		},
		{
			"SmileyFaceUTF16",
			[]byte{216, 61, 222, 0, 0, 10}, // 😀\n
			"utf-16be",
			[][]byte{{240, 159, 152, 128}},
		},
		{
			"SmileyFaceNewlineUTF16",
			[]byte{216, 61, 222, 0, 0, 10, 0, 102, 0, 111, 0, 111}, // 😀\nfoo
			"utf-16be",
			[][]byte{{240, 159, 152, 128}, {102, 111, 111}},
		},
		{
			"SmileyFaceNewlineUTF16LE",
			[]byte{61, 216, 0, 222, 10, 0, 102, 0, 111, 0, 111, 0}, // 😀\nfoo
			"utf-16le",
			[][]byte{{240, 159, 152, 128}, {102, 111, 111}},
		},
		{
			"ChineseCharacterBig5",
			[]byte{167, 233, 10}, // 折\n
			"big5",
			[][]byte{{230, 138, 152}},
		},
	}

	for _, tc := range cases {
		t.Run(tc.name, func(t *testing.T) {
			t.Parallel()
			operator, receivedEntries, tempDir := newTestFileOperator(t, func(cfg *InputConfig) {
				cfg.Encoding = tc.encoding
			})

			// Popualte the file
			temp := openTemp(t, tempDir)
			_, err := temp.Write(tc.contents)
			require.NoError(t, err)

			require.NoError(t, operator.Start())
			defer operator.Stop()

			for _, expected := range tc.expected {
				select {
				case entry := <-receivedEntries:
					require.Equal(t, expected, []byte(entry.Record.(string)))
				case <-time.After(time.Second):
					require.FailNow(t, "Timed out waiting for entry to be read")
				}
			}
		})
	}
}

type fileInputBenchmark struct {
	name   string
	config *InputConfig
}

func BenchmarkFileInput(b *testing.B) {
	cases := []fileInputBenchmark{
		{
			"Default",
			NewInputConfig("test_id"),
		},
		{
			"NoFileName",
			func() *InputConfig {
				cfg := NewInputConfig("test_id")
				cfg.IncludeFileName = false
				return cfg
			}(),
		},
	}

	for _, tc := range cases {
		b.Run(tc.name, func(b *testing.B) {
			tempDir := testutil.NewTempDir(b)
			path := filepath.Join(tempDir, "in.log")

			cfg := tc.config
			cfg.OutputIDs = []string{"fake"}
			cfg.Include = []string{path}
			cfg.StartAt = "beginning"

			fileOperator, err := cfg.Build(testutil.NewBuildContext(b))
			require.NoError(b, err)

			fakeOutput := testutil.NewFakeOutput(b)
			err = fileOperator.SetOutputs([]operator.Operator{fakeOutput})
			require.NoError(b, err)

			err = fileOperator.Start()
			defer fileOperator.Stop()
			require.NoError(b, err)

			file, err := os.OpenFile(path, os.O_RDWR|os.O_CREATE, 0666)
			require.NoError(b, err)

			for i := 0; i < b.N; i++ {
				file.WriteString("testlog\n")
			}

			b.ResetTimer()
			for i := 0; i < b.N; i++ {
				<-fakeOutput.Received
			}
		})
	}
}<|MERGE_RESOLUTION|>--- conflicted
+++ resolved
@@ -712,13 +712,8 @@
 }
 
 func TestRapidRotate_CopyTruncate(t *testing.T) {
-<<<<<<< HEAD
-	t.Parallel()
+	t.Skip()
 	getMessage := func(m int) string { return fmt.Sprintf("this is a log message with the number %4d", m) }
-=======
-	t.Skip()
-	getMessage := func(m int) string { return fmt.Sprintf("message %d", m) }
->>>>>>> 90f8975c
 
 	numMessages := 300
 	maxLinesPerFile := 50
