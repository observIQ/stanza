package file

import (
	"context"
	"fmt"
	"io"
	"os"
	"path/filepath"
	"runtime"
	"sync"
	"testing"
	"time"

	"github.com/observiq/stanza/v2/operator/helper/persist"
	"github.com/observiq/stanza/v2/testutil"
	"github.com/open-telemetry/opentelemetry-log-collection/entry"
	"github.com/open-telemetry/opentelemetry-log-collection/operator/helper"
	"github.com/stretchr/testify/mock"
	"github.com/stretchr/testify/require"
)

const windowsOS = "windows"

func TestMultiFileRotate(t *testing.T) {
	if runtime.GOOS == windowsOS {
		// Windows has very poor support for moving active files, so rotation is less commonly used
		// This may possibly be handled better in Go 1.16: https://github.com/golang/go/issues/35358
		t.Skip()
	}

	t.Parallel()

	getMessage := func(f, k, m int) string { return fmt.Sprintf("file %d-%d, message %d", f, k, m) }

	operator, logReceived, tempDir := newTestFileOperator(t, nil, nil)

	numFiles := 3
	numMessages := 3
	numRotations := 3

	expected := make([]string, 0, numFiles*numMessages*numRotations)
	for i := 0; i < numFiles; i++ {
		for j := 0; j < numMessages; j++ {
			for k := 0; k < numRotations; k++ {
				expected = append(expected, getMessage(i, k, j))
			}
		}
	}

	persister := &testutil.MockPersister{}
	persister.On("Get", mock.Anything, knownFilesKey).Return(nil, nil)
	persister.On("Set", mock.Anything, knownFilesKey, mock.Anything).Return(nil)
	require.NoError(t, operator.Start(persister))
	defer operator.Stop()

	temps := make([]*os.File, 0, numFiles)
	for i := 0; i < numFiles; i++ {
		temps = append(temps, openTemp(t, tempDir))
	}

	var wg sync.WaitGroup
	for i, temp := range temps {
		wg.Add(1)
		go func(tf *os.File, f int) {
			defer wg.Done()
			for k := 0; k < numRotations; k++ {
				for j := 0; j < numMessages; j++ {
					writeString(t, tf, getMessage(f, k, j)+"\n")
				}

				require.NoError(t, tf.Close())
				require.NoError(t, os.Rename(tf.Name(), fmt.Sprintf("%s.%d", tf.Name(), k)))
				tf = reopenTemp(t, tf.Name())
			}
		}(temp, i)
	}

	waitForMessages(t, logReceived, expected)
	wg.Wait()
}

func TestMultiFileRotateSlow(t *testing.T) {
	if runtime.GOOS == windowsOS {
		// Windows has very poor support for moving active files, so rotation is less commonly used
		// This may possibly be handled better in Go 1.16: https://github.com/golang/go/issues/35358
		t.Skip()
	}

	t.Parallel()

	operator, logReceived, tempDir := newTestFileOperator(t, nil, nil)

	getMessage := func(f, k, m int) string { return fmt.Sprintf("file %d-%d, message %d", f, k, m) }
	fileName := func(f, k int) string { return filepath.Join(tempDir, fmt.Sprintf("file%d.rot%d.log", f, k)) }
	baseFileName := func(f int) string { return filepath.Join(tempDir, fmt.Sprintf("file%d.log", f)) }

	numFiles := 3
	numMessages := 30
	numRotations := 3

	expected := make([]string, 0, numFiles*numMessages*numRotations)
	for i := 0; i < numFiles; i++ {
		for j := 0; j < numMessages; j++ {
			for k := 0; k < numRotations; k++ {
				expected = append(expected, getMessage(i, k, j))
			}
		}
	}

	persister := &testutil.MockPersister{}
	persister.On("Get", mock.Anything, knownFilesKey).Return(nil, nil)
	persister.On("Set", mock.Anything, knownFilesKey, mock.Anything).Return(nil)
	require.NoError(t, operator.Start(persister))
	defer operator.Stop()

	var wg sync.WaitGroup
	for fileNum := 0; fileNum < numFiles; fileNum++ {
		wg.Add(1)
		go func(fn int) {
			defer wg.Done()

			for rotationNum := 0; rotationNum < numRotations; rotationNum++ {
				file := openFile(t, baseFileName(fn))
				for messageNum := 0; messageNum < numMessages; messageNum++ {
					writeString(t, file, getMessage(fn, rotationNum, messageNum)+"\n")
					time.Sleep(5 * time.Millisecond)
				}

				require.NoError(t, file.Close())
				require.NoError(t, os.Rename(baseFileName(fn), fileName(fn, rotationNum)))
			}
		}(fileNum)
	}

	waitForMessages(t, logReceived, expected)
	wg.Wait()
}

func TestMultiCopyTruncateSlow(t *testing.T) {
	operator, logReceived, tempDir := newTestFileOperator(t, nil, nil)

	getMessage := func(f, k, m int) string { return fmt.Sprintf("file %d-%d, message %d", f, k, m) }
	fileName := func(f, k int) string { return filepath.Join(tempDir, fmt.Sprintf("file%d.rot%d.log", f, k)) }
	baseFileName := func(f int) string { return filepath.Join(tempDir, fmt.Sprintf("file%d.log", f)) }

	numFiles := 3
	numMessages := 30
	numRotations := 3

	expected := make([]string, 0, numFiles*numMessages*numRotations)
	for i := 0; i < numFiles; i++ {
		for j := 0; j < numMessages; j++ {
			for k := 0; k < numRotations; k++ {
				expected = append(expected, getMessage(i, k, j))
			}
		}
	}

	persister := &testutil.MockPersister{}
	persister.On("Get", mock.Anything, knownFilesKey).Return(nil, nil)
	persister.On("Set", mock.Anything, knownFilesKey, mock.Anything).Return(nil)
	require.NoError(t, operator.Start(persister))
	defer operator.Stop()

	var wg sync.WaitGroup
	for fileNum := 0; fileNum < numFiles; fileNum++ {
		wg.Add(1)
		go func(fn int) {
			defer wg.Done()

			for rotationNum := 0; rotationNum < numRotations; rotationNum++ {
				file := openFile(t, baseFileName(fn))
				for messageNum := 0; messageNum < numMessages; messageNum++ {
					writeString(t, file, getMessage(fn, rotationNum, messageNum)+"\n")
					time.Sleep(5 * time.Millisecond)
				}

				_, err := file.Seek(0, 0)
				require.NoError(t, err)
				dst := openFile(t, fileName(fn, rotationNum))
				_, err = io.Copy(dst, file)
				require.NoError(t, err)
				require.NoError(t, dst.Close())
				require.NoError(t, file.Truncate(0))
				_, err = file.Seek(0, 0)
				require.NoError(t, err)
				file.Close()
			}
		}(fileNum)
	}

	waitForMessages(t, logReceived, expected)
	wg.Wait()
}

type rotationTest struct {
	name            string
	totalLines      int
	maxLinesPerFile int
	maxBackupFiles  int
	writeInterval   time.Duration
	pollInterval    time.Duration
	ephemeralLines  bool
}

/*
	When log files are rotated at extreme speeds, it is possible to miss some log entries.
	This can happen when an individual log entry is written and deleted within the duration
	of a single poll interval. For example, consider the following scenario:
		- A log file may have up to 9 backups (10 total log files)
		- Each log file may contain up to 10 entries
		- Log entries are written at an interval of 10µs
		- Log files are polled at an interval of 100ms
	In this scenario, a log entry that is written may only exist on disk for about 1ms.
	A polling interval of 100ms will most likely never produce a chance to read the log file.

	In production settings, this consideration is not very likely to be a problem, but it is
	easy to encounter the issue in tests, and difficult to deterministically simulate edge cases.
	However, the above understanding does allow for some consistent expectations.
		1) Cases that do not require deletion of old log entries should always pass.
		2) Cases where the polling interval is sufficiently rapid should always pass.
		3) When neither 1 nor 2 is true, there may be missing entries, but still no duplicates.

	The following method is provided largely as documentation of how this is expected to behave.
	In practice, timing is largely dependent on the responsiveness of system calls.
*/
func (rt rotationTest) expectEphemeralLines() bool {
	// primary + backups
	maxLinesInAllFiles := rt.maxLinesPerFile + rt.maxLinesPerFile*rt.maxBackupFiles

	// Will the test write enough lines to result in deletion of oldest backups?
	maxBackupsExceeded := rt.totalLines > maxLinesInAllFiles

	// last line written in primary file will exist for l*b more writes
	minTimeToLive := time.Duration(int(rt.writeInterval) * rt.maxLinesPerFile * rt.maxBackupFiles)

	// can a line be written and then rotated to deletion before ever observed?
	return maxBackupsExceeded && rt.pollInterval > minTimeToLive
}

func (rt rotationTest) run(tc rotationTest, copyTruncate, sequential bool) func(t *testing.T) {
	return func(t *testing.T) {
		operator, logReceived, tempDir := newTestFileOperator(t,
			func(cfg *InputConfig) {
				cfg.PollInterval = helper.NewDuration(tc.pollInterval)
			},
			func(out *testutil.FakeOutput) {
				out.Received = make(chan *entry.Entry, tc.totalLines)
			},
		)
		logger := getRotatingLogger(t, tempDir, tc.maxLinesPerFile, tc.maxBackupFiles, copyTruncate, sequential)

		expected := make([]string, 0, tc.totalLines)
		baseStr := stringWithLength(46) // + ' 123'
		for i := 0; i < tc.totalLines; i++ {
			expected = append(expected, fmt.Sprintf("%s %3d", baseStr, i))
		}

		persister := &testutil.MockPersister{}
		persister.On("Get", mock.Anything, knownFilesKey).Return(nil, nil)
		persister.On("Set", mock.Anything, knownFilesKey, mock.Anything).Return(nil)
		require.NoError(t, operator.Start(persister))
		defer operator.Stop()

		for _, message := range expected {
			logger.Println(message)
			time.Sleep(tc.writeInterval)
		}

		received := make([]string, 0, tc.totalLines)
	LOOP:
		for {
			select {
			case e := <-logReceived:
<<<<<<< HEAD
				received = append(received, e.Body.(string))
			case <-time.After(100 * time.Millisecond):
=======
				received = append(received, e.Record.(string))
			case <-time.After(3 * time.Second):
>>>>>>> c1005566
				break LOOP
			}
		}

		if tc.ephemeralLines {
			if !tc.expectEphemeralLines() {
				// This is helpful for test development, and ensures the sample computation is used
				t.Logf("Potentially unstable ephemerality expectation for test: %s", tc.name)
			}
			require.Subset(t, expected, received)
		} else {
			require.ElementsMatch(t, expected, received)
		}
	}
}

func TestRotation(t *testing.T) {
	cases := []rotationTest{
		{
			name:            "NoRotation",
			totalLines:      10,
			maxLinesPerFile: 10,
			maxBackupFiles:  1,
			writeInterval:   time.Millisecond,
			pollInterval:    10 * time.Millisecond,
		},
		{
			name:            "NoDeletion",
			totalLines:      20,
			maxLinesPerFile: 10,
			maxBackupFiles:  1,
			writeInterval:   time.Millisecond,
			pollInterval:    10 * time.Millisecond,
		},
		{
			name:            "Deletion",
			totalLines:      30,
			maxLinesPerFile: 10,
			maxBackupFiles:  1,
			writeInterval:   time.Millisecond,
			pollInterval:    10 * time.Millisecond,
			ephemeralLines:  true,
		},
		{
			name:            "Deletion/ExceedFingerprint",
			totalLines:      300,
			maxLinesPerFile: 100,
			maxBackupFiles:  1,
			writeInterval:   time.Millisecond,
			pollInterval:    10 * time.Millisecond,
			ephemeralLines:  true,
		},
	}

	for _, tc := range cases {
		if runtime.GOOS != windowsOS {
			// Windows has very poor support for moving active files, so rotation is less commonly used
			// This may possibly be handled better in Go 1.16: https://github.com/golang/go/issues/35358
			t.Run(fmt.Sprintf("%s/MoveCreateTimestamped", tc.name), tc.run(tc, false, false))
			t.Run(fmt.Sprintf("%s/MoveCreateSequential", tc.name), tc.run(tc, false, true))
		}
		t.Run(fmt.Sprintf("%s/CopyTruncateTimestamped", tc.name), tc.run(tc, true, false))
		t.Run(fmt.Sprintf("%s/CopyTruncateSequential", tc.name), tc.run(tc, true, true))
	}
}

func TestMoveFile(t *testing.T) {
	if runtime.GOOS == windowsOS {
		t.Skip("Moving files while open is unsupported on Windows")
	}
	t.Parallel()
	operator, logReceived, tempDir := newTestFileOperator(t, nil, nil)
	persister := &testutil.MockPersister{}
	persister.On("Set", mock.Anything, knownFilesKey, mock.Anything).Return(nil)
	operator.persister = persist.NewCachedPersister(persister)

	temp1 := openTemp(t, tempDir)
	writeString(t, temp1, "testlog1\n")
	temp1.Close()

	operator.poll(context.Background())
	defer operator.Stop()

	waitForMessage(t, logReceived, "testlog1")

	// Wait until all goroutines are finished before renaming
	operator.wg.Wait()
	err := os.Rename(temp1.Name(), fmt.Sprintf("%s.2", temp1.Name()))
	require.NoError(t, err)

	operator.poll(context.Background())
	expectNoMessages(t, logReceived)
}

func TestTrackMovedAwayFiles(t *testing.T) {
	if runtime.GOOS == windowsOS {
		t.Skip("Moving files while open is unsupported on Windows")
	}
	t.Parallel()
	operator, logReceived, tempDir := newTestFileOperator(t, nil, nil)
	persister := &testutil.MockPersister{}
	persister.On("Set", mock.Anything, knownFilesKey, mock.Anything).Return(nil)
	operator.persister = persist.NewCachedPersister(persister)

	temp1 := openTemp(t, tempDir)
	writeString(t, temp1, "testlog1\n")
	temp1.Close()

	operator.poll(context.Background())
	defer operator.Stop()

	waitForMessage(t, logReceived, "testlog1")

	// Wait until all goroutines are finished before renaming
	operator.wg.Wait()

	newDir := fmt.Sprintf("%s%s", tempDir[:len(tempDir)-1], "_new/")
	err := os.Mkdir(newDir, 0777)
	require.NoError(t, err)
	newFileName := fmt.Sprintf("%s%s", newDir, "newfile.log")

	err = os.Rename(temp1.Name(), newFileName)
	require.NoError(t, err)

	movedFile, err := os.OpenFile(newFileName, os.O_APPEND|os.O_CREATE|os.O_WRONLY, 0644)
	require.NoError(t, err)
	writeString(t, movedFile, "testlog2\n")
	operator.poll(context.Background())

	waitForMessage(t, logReceived, "testlog2")
}

// TruncateThenWrite tests that, after a file has been truncated,
// any new writes are picked up
func TestTruncateThenWrite(t *testing.T) {
	t.Parallel()
	operator, logReceived, tempDir := newTestFileOperator(t, nil, nil)
	persister := &testutil.MockPersister{}
	persister.On("Set", mock.Anything, knownFilesKey, mock.Anything).Return(nil)
	operator.persister = persist.NewCachedPersister(persister)

	temp1 := openTemp(t, tempDir)
	writeString(t, temp1, "testlog1\ntestlog2\n")

	operator.poll(context.Background())
	defer operator.Stop()

	waitForMessage(t, logReceived, "testlog1")
	waitForMessage(t, logReceived, "testlog2")

	require.NoError(t, temp1.Truncate(0))
	temp1.Seek(0, 0)

	writeString(t, temp1, "testlog3\n")
	operator.poll(context.Background())
	waitForMessage(t, logReceived, "testlog3")
	expectNoMessages(t, logReceived)
}

// CopyTruncateWriteBoth tests that when a file is copied
// with unread logs on the end, then the original is truncated,
// we get the unread logs on the copy as well as any new logs
// written to the truncated file
func TestCopyTruncateWriteBoth(t *testing.T) {
	t.Parallel()
	operator, logReceived, tempDir := newTestFileOperator(t, nil, nil)
	persister := &testutil.MockPersister{}
	persister.On("Set", mock.Anything, knownFilesKey, mock.Anything).Return(nil)
	operator.persister = persist.NewCachedPersister(persister)

	temp1 := openTemp(t, tempDir)
	writeString(t, temp1, "testlog1\ntestlog2\n")

	operator.poll(context.Background())
	defer operator.Stop()

	waitForMessage(t, logReceived, "testlog1")
	waitForMessage(t, logReceived, "testlog2")
	operator.wg.Wait() // wait for all goroutines to finish

	// Copy the first file to a new file, and add another log
	temp2 := openTemp(t, tempDir)
	_, err := io.Copy(temp2, temp1)
	require.NoError(t, err)

	// Truncate original file
	require.NoError(t, temp1.Truncate(0))
	temp1.Seek(0, 0)

	// Write to original and new file
	writeString(t, temp2, "testlog3\n")
	writeString(t, temp1, "testlog4\n")

	// Expect both messages to come through
	operator.poll(context.Background())
	waitForMessages(t, logReceived, []string{"testlog3", "testlog4"})
}

func TestFileMovedWhileOff_BigFiles(t *testing.T) {
	t.Parallel()
	operator, logReceived, tempDir := newTestFileOperator(t, nil, nil)

	log1 := stringWithLength(1000)
	log2 := stringWithLength(1000)

	temp := openTemp(t, tempDir)
	writeString(t, temp, log1+"\n")
	require.NoError(t, temp.Close())

	persister := persist.NewCachedPersister(&persist.NoopPersister{})

	// Start the operator
	require.NoError(t, operator.Start(persister))
	defer operator.Stop()
	waitForMessage(t, logReceived, log1)

	// Stop the operator, then rename and write a new log
	require.NoError(t, operator.Stop())

	err := os.Rename(temp.Name(), fmt.Sprintf("%s2", temp.Name()))
	require.NoError(t, err)

	temp = reopenTemp(t, temp.Name())
	require.NoError(t, err)
	writeString(t, temp, log2+"\n")

	// Expect the message written to the new log to come through
	require.NoError(t, operator.Start(persister))
	waitForMessage(t, logReceived, log2)
}<|MERGE_RESOLUTION|>--- conflicted
+++ resolved
@@ -272,13 +272,8 @@
 		for {
 			select {
 			case e := <-logReceived:
-<<<<<<< HEAD
 				received = append(received, e.Body.(string))
-			case <-time.After(100 * time.Millisecond):
-=======
-				received = append(received, e.Record.(string))
 			case <-time.After(3 * time.Second):
->>>>>>> c1005566
 				break LOOP
 			}
 		}
