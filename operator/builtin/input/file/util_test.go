package file

import (
	"fmt"
	"io/ioutil"
	"log"
	"math/rand"
	"os"
	"path/filepath"
	"testing"
	"time"

	"github.com/observiq/nanojack"
	"github.com/observiq/stanza/v2/testutil"
	"github.com/open-telemetry/opentelemetry-log-collection/entry"
	"github.com/open-telemetry/opentelemetry-log-collection/operator"
	"github.com/open-telemetry/opentelemetry-log-collection/operator/helper"
	"github.com/stretchr/testify/require"
)

func newDefaultConfig(tempDir string) *InputConfig {
	cfg := NewInputConfig("testfile")
	cfg.PollInterval = helper.Duration{Duration: 200 * time.Millisecond}
	cfg.StartAt = "beginning"
	cfg.Include = []string{fmt.Sprintf("%s/*", tempDir)}
	cfg.OutputIDs = []string{"fake"}
	return cfg
}

func newTestFileOperator(t *testing.T, cfgMod func(*InputConfig), outMod func(*testutil.FakeOutput)) (*InputOperator, chan *entry.Entry, string) {
	fakeOutput := testutil.NewFakeOutput(t)
	if outMod != nil {
		outMod(fakeOutput)
	}

	tempDir := testutil.NewTempDir(t)

	cfg := newDefaultConfig(tempDir)
	if cfgMod != nil {
		cfgMod(cfg)
	}
	ops, err := cfg.Build(testutil.NewBuildContext(t))
	require.NoError(t, err)
	op := ops[0]

	err = op.SetOutputs([]operator.Operator{fakeOutput})
	require.NoError(t, err)

	return op.(*InputOperator), fakeOutput.Received, tempDir
}

func openFile(tb testing.TB, path string) *os.File {
	file, err := os.OpenFile(path, os.O_CREATE|os.O_RDWR, 0600)
	require.NoError(tb, err)
	tb.Cleanup(func() { _ = file.Close() })
	return file
}

func openTemp(t testing.TB, tempDir string) *os.File {
	return openTempWithPattern(t, tempDir, "")
}

func reopenTemp(t testing.TB, name string) *os.File {
	return openTempWithPattern(t, filepath.Dir(name), filepath.Base(name))
}

func openTempWithPattern(t testing.TB, tempDir, pattern string) *os.File {
	file, err := ioutil.TempFile(tempDir, pattern)
	require.NoError(t, err)
	t.Cleanup(func() { _ = file.Close() })
	return file
}

func getRotatingLogger(t testing.TB, tempDir string, maxLines, maxBackups int, copyTruncate, sequential bool) *log.Logger {
	file, err := ioutil.TempFile(tempDir, "")
	require.NoError(t, err)
	require.NoError(t, file.Close()) // will be managed by rotator

	rotator := nanojack.Logger{
		Filename:     file.Name(),
		MaxLines:     maxLines,
		MaxBackups:   maxBackups,
		CopyTruncate: copyTruncate,
		Sequential:   sequential,
	}

	t.Cleanup(func() { _ = rotator.Close() })

	return log.New(&rotator, "", 0)
}

func writeString(t testing.TB, file *os.File, s string) {
	_, err := file.WriteString(s)
	require.NoError(t, err)
}

func stringWithLength(length int) string {
	charset := "abcdefghijklmnopqrstuvwxyz"
	b := make([]byte, length)
	for i := range b {
		b[i] = charset[rand.Intn(len(charset))]
	}
	return string(b)
}

func waitForOne(t *testing.T, c chan *entry.Entry) *entry.Entry {
	select {
	case e := <-c:
		return e
	case <-time.After(3 * time.Second):
		require.FailNow(t, "Timed out waiting for message")
		return nil
	}
}

func waitForN(t *testing.T, c chan *entry.Entry, n int) []string {
	messages := make([]string, 0, n)
	for i := 0; i < n; i++ {
		select {
		case e := <-c:
			messages = append(messages, e.Body.(string))
		case <-time.After(3 * time.Second):
			require.FailNow(t, "Timed out waiting for message")
			return nil
		}
	}
	return messages
}

func waitForMessage(t *testing.T, c chan *entry.Entry, expected string) {
	select {
	case e := <-c:
		require.Equal(t, expected, e.Body.(string))
	case <-time.After(3 * time.Second):
		require.FailNow(t, "Timed out waiting for message", expected)
	}
}

func waitForMessages(t *testing.T, c chan *entry.Entry, expected []string) {
	receivedMessages := make([]string, 0, len(expected))
LOOP:
	for {
		select {
		case e := <-c:
<<<<<<< HEAD
			receivedMessages = append(receivedMessages, e.Body.(string))
		case <-time.After(time.Second):
=======
			receivedMessages = append(receivedMessages, e.Record.(string))
		case <-time.After(3 * time.Second):
>>>>>>> c1005566
			break LOOP
		}
	}

	require.ElementsMatch(t, expected, receivedMessages)
}

func expectNoMessages(t *testing.T, c chan *entry.Entry) {
	expectNoMessagesUntil(t, c, 3*time.Second)
}

func expectNoMessagesUntil(t *testing.T, c chan *entry.Entry, d time.Duration) {
	select {
	case e := <-c:
		require.FailNow(t, "Received unexpected message", "Message: %s", e.Body.(string))
	case <-time.After(d):
	}
}<|MERGE_RESOLUTION|>--- conflicted
+++ resolved
@@ -142,13 +142,8 @@
 	for {
 		select {
 		case e := <-c:
-<<<<<<< HEAD
 			receivedMessages = append(receivedMessages, e.Body.(string))
-		case <-time.After(time.Second):
-=======
-			receivedMessages = append(receivedMessages, e.Record.(string))
 		case <-time.After(3 * time.Second):
->>>>>>> c1005566
 			break LOOP
 		}
 	}
