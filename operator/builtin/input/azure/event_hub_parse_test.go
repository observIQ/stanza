package azure

import (
	"testing"
	"time"

	azhub "github.com/Azure/azure-event-hubs-go/v3"
	"github.com/open-telemetry/opentelemetry-log-collection/entry"
	"github.com/stretchr/testify/require"
)

func TestParseEvent(t *testing.T) {
	var (
		testPartitionID  int16 = 10
		testPartitionKey       = "1"
		testSequenceNum  int64 = 600
		testTime               = time.Now()
		testOffset       int64 = 2000
		testString             = "a test string"
	)

	cases := []struct {
		name           string
		inputRecord    azhub.Event
		expectedRecord *entry.Entry
	}{
		{
			"timestamp-promotion",
			azhub.Event{
				Data: []byte("event hub entry"),
				ID:   "000-555-666",
				SystemProperties: &azhub.SystemProperties{
					SequenceNumber: &testSequenceNum,
					EnqueuedTime:   &testTime,
					Offset:         &testOffset,
				},
			},
			&entry.Entry{
				Timestamp: testTime,
				Body: map[string]interface{}{
					"message": "event hub entry",
					"system_properties": map[string]interface{}{
						"x-opt-sequence-number": &testSequenceNum,
						"x-opt-enqueued-time":   &testTime,
						"x-opt-offset":          &testOffset,
					},
				},
				Resource: map[string]string{
					"event_id": "000-555-666",
				},
			},
		},
		{
			"full",
			azhub.Event{
				Data:         []byte("hello world"),
				ID:           "1111",
				PartitionKey: &testPartitionKey,
				Properties: map[string]interface{}{
					"user": "stanza",
					"id":   1,
					"root": false,
				},
				SystemProperties: &azhub.SystemProperties{
					EnqueuedTime:               &testTime,
					SequenceNumber:             &testSequenceNum,
					Offset:                     &testOffset,
					PartitionID:                &testPartitionID,
					PartitionKey:               &testPartitionKey,
					IoTHubDeviceConnectionID:   &testString,
					IoTHubAuthGenerationID:     &testString,
					IoTHubConnectionAuthMethod: &testString,
					IoTHubConnectionModuleID:   &testString,
					IoTHubEnqueuedTime:         &testTime,
				},
			},
			&entry.Entry{
				Timestamp: testTime,
<<<<<<< HEAD
				Body: map[string]interface{}{
=======
				Record: map[string]interface{}{
>>>>>>> 87339328
					"message":       "hello world",
					"partition_key": &testPartitionKey,
					"properties": map[string]interface{}{
						"user": "stanza",
						"id":   1,
						"root": false,
					},
					"system_properties": map[string]interface{}{
						"x-opt-sequence-number":                &testSequenceNum,
						"x-opt-enqueued-time":                  &testTime,
						"x-opt-offset":                         &testOffset,
						"x-opt-partition-id":                   &testPartitionID,
						"x-opt-partition-key":                  &testPartitionKey,
						"iothub-connection-device-id":          &testString,
						"iothub-connection-auth-generation-id": &testString,
						"iothub-connection-auth-method":        &testString,
						"iothub-connection-module-id":          &testString,
						"iothub-enqueuedtime":                  &testTime,
					},
				},
				Resource: map[string]string{
					"event_id": "1111",
				},
			},
		},
	}

	for _, tc := range cases {
		t.Run(tc.name, func(t *testing.T) {
			e := entry.New()
			err := ParseEvent(tc.inputRecord, e)
			require.NoError(t, err)
			require.Equal(t, tc.expectedRecord, e)
		})
	}
}

func TestPromoteTime(t *testing.T) {
	enqueuedTime := time.Now()
	ioTHubEnqueuedTime := time.Now().Add(time.Hour * 10)

	cases := []struct {
		name           string
		inputRecord    azhub.Event
		expectedRecord *entry.Entry
	}{
		{
			"enqueuedTime",
			azhub.Event{
				Data: []byte("event hub entry"),
				ID:   "000-555-666",
				SystemProperties: &azhub.SystemProperties{
					EnqueuedTime: &enqueuedTime,
				},
			},
			&entry.Entry{
				Timestamp: enqueuedTime,
				Body: map[string]interface{}{
					"message": "event hub entry",
					"system_properties": map[string]interface{}{
						"x-opt-enqueued-time": &enqueuedTime,
					},
				},
				Resource: map[string]string{
					"event_id": "000-555-666",
				},
			},
		},
		{
			"ioTHubEnqueuedTime",
			azhub.Event{
				Data: []byte("event hub entry"),
				ID:   "000-555-666",
				SystemProperties: &azhub.SystemProperties{
					IoTHubEnqueuedTime: &ioTHubEnqueuedTime,
				},
			},
			&entry.Entry{
				Timestamp: ioTHubEnqueuedTime,
				Body: map[string]interface{}{
					"message": "event hub entry",
					"system_properties": map[string]interface{}{
						"iothub-enqueuedtime": &ioTHubEnqueuedTime,
					},
				},
				Resource: map[string]string{
					"event_id": "000-555-666",
				},
			},
		},
		{
			"both-prefer-enqueuedTime",
			azhub.Event{
				Data: []byte("event hub entry"),
				ID:   "000-555-666",
				SystemProperties: &azhub.SystemProperties{
					EnqueuedTime:       &enqueuedTime,
					IoTHubEnqueuedTime: &ioTHubEnqueuedTime,
				},
			},
			&entry.Entry{
				Timestamp: enqueuedTime,
				Body: map[string]interface{}{
					"message": "event hub entry",
					"system_properties": map[string]interface{}{
						"x-opt-enqueued-time": &enqueuedTime,
						"iothub-enqueuedtime": &ioTHubEnqueuedTime,
					},
				},
				Resource: map[string]string{
					"event_id": "000-555-666",
				},
			},
		},
		{
			"both-prefer-ioTHubEnqueuedTime",
			azhub.Event{
				Data: []byte("event hub entry"),
				ID:   "000-555-666",
				SystemProperties: &azhub.SystemProperties{
					EnqueuedTime:       &time.Time{},
					IoTHubEnqueuedTime: &ioTHubEnqueuedTime,
				},
			},
			&entry.Entry{
				Timestamp: ioTHubEnqueuedTime,
				Body: map[string]interface{}{
					"message": "event hub entry",
					"system_properties": map[string]interface{}{
						"x-opt-enqueued-time": &time.Time{},
						"iothub-enqueuedtime": &ioTHubEnqueuedTime,
					},
				},
				Resource: map[string]string{
					"event_id": "000-555-666",
				},
			},
		},
	}

	for _, tc := range cases {
		t.Run(tc.name, func(t *testing.T) {
			e := entry.New()
			err := ParseEvent(tc.inputRecord, e)
			require.NoError(t, err)
			require.Equal(t, tc.expectedRecord, e)
		})
	}
}<|MERGE_RESOLUTION|>--- conflicted
+++ resolved
@@ -76,11 +76,7 @@
 			},
 			&entry.Entry{
 				Timestamp: testTime,
-<<<<<<< HEAD
-				Body: map[string]interface{}{
-=======
-				Record: map[string]interface{}{
->>>>>>> 87339328
+				Body: map[string]interface{}{
 					"message":       "hello world",
 					"partition_key": &testPartitionKey,
 					"properties": map[string]interface{}{
