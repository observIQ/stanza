package helper

import (
	"github.com/open-telemetry/opentelemetry-log-collection/operator"
	otelhelper "github.com/open-telemetry/opentelemetry-log-collection/operator/helper"
	"golang.org/x/text/encoding"
	"golang.org/x/text/encoding/japanese"
)

var additionalEncodingOverrides = map[string]encoding.Encoding{
	"shift-jis": japanese.ShiftJIS,
}

// StanzaEncodingConfig wraps OTel EncodingConfig to add additional encodings
type StanzaEncodingConfig struct {
	otelhelper.EncodingConfig `mapstructure:",squash,omitempty" json:",inline,omitempty" yaml:",inline,omitempty"`
}

// NewBasicConfig creates a new Stanza Encoding config
func NewEncodingConfig() StanzaEncodingConfig {
	return StanzaEncodingConfig{
		EncodingConfig: otelhelper.NewEncodingConfig(),
	}

<<<<<<< HEAD
=======
	return Encoding{
		Encoding: enc,
	}, nil
}

// Encoding represents an text encoding
type Encoding struct {
	Encoding encoding.Encoding
>>>>>>> cd2849f8
}

// Build will build an Encoding operator
func (s StanzaEncodingConfig) Build(context operator.BuildContext) (otelhelper.Encoding, error) {
	enc, ok := additionalEncodingOverrides[s.Encoding]
	if ok {
		return otelhelper.Encoding{
			Encoding: enc,
		}, nil
	}

	return s.EncodingConfig.Build(context)
}<|MERGE_RESOLUTION|>--- conflicted
+++ resolved
@@ -16,23 +16,12 @@
 	otelhelper.EncodingConfig `mapstructure:",squash,omitempty" json:",inline,omitempty" yaml:",inline,omitempty"`
 }
 
-// NewBasicConfig creates a new Stanza Encoding config
+// NewEncodingConfig creates a new Stanza Encoding config
 func NewEncodingConfig() StanzaEncodingConfig {
 	return StanzaEncodingConfig{
 		EncodingConfig: otelhelper.NewEncodingConfig(),
 	}
 
-<<<<<<< HEAD
-=======
-	return Encoding{
-		Encoding: enc,
-	}, nil
-}
-
-// Encoding represents an text encoding
-type Encoding struct {
-	Encoding encoding.Encoding
->>>>>>> cd2849f8
 }
 
 // Build will build an Encoding operator
